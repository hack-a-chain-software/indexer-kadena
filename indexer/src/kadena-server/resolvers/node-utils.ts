--- conflicted
+++ resolved
@@ -101,11 +101,8 @@
   if (type === 'Transaction') {
     // Resolve Transaction node - requires blockHash and requestKey
     const [blockHash, requestKey] = JSON.parse(params);
-<<<<<<< HEAD
-    // TODO: [ERROR-OPTIMIZATION] missing try catch block
-=======
+    // TODO: [ERROR-OPTIMIZATION] missing try catch block
     const currentChainHeights = await context.networkRepository.getCurrentChainHeights();
->>>>>>> 8eebbc2f
     const output = await context.transactionRepository.getTransactionsByRequestKey({
       requestKey,
       blockHash,
