import { GraphQLResolveInfo, GraphQLScalarType, GraphQLScalarTypeConfig } from 'graphql';
export type Maybe<T> = T | null;
export type InputMaybe<T> = Maybe<T>;
export type Exact<T extends { [key: string]: unknown }> = { [K in keyof T]: T[K] };
export type MakeOptional<T, K extends keyof T> = Omit<T, K> & { [SubKey in K]?: Maybe<T[SubKey]> };
export type MakeMaybe<T, K extends keyof T> = Omit<T, K> & { [SubKey in K]: Maybe<T[SubKey]> };
export type MakeEmpty<T extends { [key: string]: unknown }, K extends keyof T> = {
  [_ in K]?: never;
};
export type Incremental<T> =
  | T
  | { [P in keyof T]?: P extends ' $fragmentName' | '__typename' ? T[P] : never };
export type Omit<T, K extends keyof T> = Pick<T, Exclude<keyof T, K>>;
export type RequireFields<T, K extends keyof T> = Omit<T, K> & { [P in K]-?: NonNullable<T[P]> };
/** All built-in and custom scalars, mapped to their actual values */
export type Scalars = {
  ID: { input: string; output: string };
  String: { input: string; output: string };
  Boolean: { input: boolean; output: boolean };
  Int: { input: number; output: number };
  Float: { input: number; output: number };
  /** The `BigInt` scalar type represents non-fractional signed whole numeric values. */
  BigInt: { input: any; output: any };
  /** A date-time string at UTC, such as 2007-12-03T10:15:30Z, compliant with the `date-time` format outlined in section 5.6 of the RFC 3339 profile of the ISO 8601 standard for representation of dates and times using the Gregorian calendar. */
  DateTime: { input: Date; output: Date };
  /** Floats that will have a value of 0 or more. */
  Decimal: { input: any; output: any };
};

/** A unit of information that stores a set of verified transactions. */
export type Block = Node & {
  __typename?: 'Block';
  chainId: Scalars['BigInt']['output'];
  creationTime: Scalars['DateTime']['output'];
  /** The difficulty of the block. */
  difficulty: Scalars['BigInt']['output'];
  /** The moment the difficulty is adjusted to maintain a block validation time of 30 seconds. */
  epoch: Scalars['DateTime']['output'];
  /** Default page size is 20. */
  events: BlockEventsConnection;
  flags: Scalars['Decimal']['output'];
  hash: Scalars['String']['output'];
  height: Scalars['BigInt']['output'];
  id: Scalars['ID']['output'];
  minerAccount: FungibleChainAccount;
  neighbors: Array<BlockNeighbor>;
  nonce: Scalars['Decimal']['output'];
  parent?: Maybe<Block>;
  payloadHash: Scalars['String']['output'];
  /** The proof of work hash. */
  powHash: Scalars['String']['output'];
  target: Scalars['String']['output'];
  /** Default page size is 20. */
  transactions: BlockTransactionsConnection;
  weight: Scalars['String']['output'];
};

/** A unit of information that stores a set of verified transactions. */
export type BlockEventsArgs = {
  after?: InputMaybe<Scalars['String']['input']>;
  before?: InputMaybe<Scalars['String']['input']>;
  first?: InputMaybe<Scalars['Int']['input']>;
  last?: InputMaybe<Scalars['Int']['input']>;
};

/** A unit of information that stores a set of verified transactions. */
export type BlockTransactionsArgs = {
  after?: InputMaybe<Scalars['String']['input']>;
  before?: InputMaybe<Scalars['String']['input']>;
  first?: InputMaybe<Scalars['Int']['input']>;
  last?: InputMaybe<Scalars['Int']['input']>;
};

export type BlockEventsConnection = {
  __typename?: 'BlockEventsConnection';
  edges: Array<BlockEventsConnectionEdge>;
  pageInfo: PageInfo;
  totalCount: Scalars['Int']['output'];
};

export type BlockEventsConnectionEdge = {
  __typename?: 'BlockEventsConnectionEdge';
  cursor: Scalars['String']['output'];
  node: Event;
};

/** The neighbor of a block. */
export type BlockNeighbor = {
  __typename?: 'BlockNeighbor';
  chainId: Scalars['String']['output'];
  hash: Scalars['String']['output'];
};

export type BlockTransactionsConnection = {
  __typename?: 'BlockTransactionsConnection';
  edges: Array<BlockTransactionsConnectionEdge>;
  pageInfo: PageInfo;
  totalCount: Scalars['Int']['output'];
};

export type BlockTransactionsConnectionEdge = {
  __typename?: 'BlockTransactionsConnectionEdge';
  cursor: Scalars['String']['output'];
  node: Transaction;
};

<<<<<<< HEAD
/** A single data point in a chart */
export type ChartDataPoint = {
  __typename?: 'ChartDataPoint';
  /** The timestamp of the data point */
  timestamp: Scalars['DateTime']['output'];
  /** The value at this timestamp */
  value: Scalars['Decimal']['output'];
};

=======
>>>>>>> ba1b929f
/** The payload of an cont transaction. */
export type ContinuationPayload = {
  __typename?: 'ContinuationPayload';
  /** The environment data made available to the transaction. Formatted as raw JSON. */
  data: Scalars['String']['output'];
  /** A unique id when a pact (defpact) is initiated. See the "Pact execution scope and pact-id" explanation in the docs for more information. */
  pactId?: Maybe<Scalars['String']['output']>;
  /** The proof provided to continue the cross-chain transaction. */
  proof?: Maybe<Scalars['String']['output']>;
  /** Whether or not this transaction can be rolled back. */
  rollback?: Maybe<Scalars['Boolean']['output']>;
  /** The step-number when this is an execution of a `defpact`, aka multi-step transaction. */
  step?: Maybe<Scalars['Int']['output']>;
};

<<<<<<< HEAD
/** DEX metrics including TVL, volume, and pool count */
export type DexMetrics = {
  __typename?: 'DexMetrics';
  /** Current total value locked in USD */
  currentTvlUsd: Scalars['Decimal']['output'];
  /** Total number of pools */
  totalPools: Scalars['Int']['output'];
  /** Total volume in USD for the specified period */
  totalVolumeUsd: Scalars['Decimal']['output'];
  /** Historical TVL data points */
  tvlHistory: Array<ChartDataPoint>;
  /** Historical volume data points */
  volumeHistory: Array<ChartDataPoint>;
};

=======
>>>>>>> ba1b929f
/** An event emitted by the execution of a smart-contract function. */
export type Event = Node & {
  __typename?: 'Event';
  block: Block;
  chainId: Scalars['BigInt']['output'];
  /** The height of the block where the event was emitted. */
  height: Scalars['BigInt']['output'];
  id: Scalars['ID']['output'];
  moduleName: Scalars['String']['output'];
  name: Scalars['String']['output'];
  /** The order index of this event, in the case that there are multiple events in one transaction. */
  orderIndex: Scalars['BigInt']['output'];
  parameterText: Scalars['String']['output'];
  parameters?: Maybe<Scalars['String']['output']>;
  /** The full eventname, containing module and eventname, e.g. coin.TRANSFER */
  qualifiedName: Scalars['String']['output'];
  requestKey: Scalars['String']['output'];
  transaction?: Maybe<Transaction>;
};

/** The payload of an exec transaction. */
export type ExecutionPayload = {
  __typename?: 'ExecutionPayload';
  /** The Pact expressions executed in this transaction when it is an `exec` transaction. */
  code?: Maybe<Scalars['String']['output']>;
  /** The environment data made available to the transaction. Formatted as raw JSON. */
  data: Scalars['String']['output'];
};

/** A fungible-specific account. */
export type FungibleAccount = Node & {
  __typename?: 'FungibleAccount';
  accountName: Scalars['String']['output'];
  /**
   * Uses "length" multiplier which scales with the number of items in the returned array.
   * Each chain account requires a separate database lookup, so complexity = 5 × array_length.
   * Example: 3 chain accounts = 5 × 3 = 15 complexity points.
   * This pattern is ideal for array fields where complexity scales linearly with result size.
   */
  chainAccounts: Array<FungibleChainAccount>;
  fungibleName: Scalars['String']['output'];
  id: Scalars['ID']['output'];
  totalBalance: Scalars['Decimal']['output'];
  /**
   * Default page size is 20.
   * Uses "first" multiplier to control pagination complexity.
   * Transactions are expensive operations requiring joins, so base value is higher.
   * Example: requesting 20 transactions = 10 × 20 = 200 complexity points.
   */
  transactions: FungibleAccountTransactionsConnection;
  transfers: FungibleAccountTransfersConnection;
};

/** A fungible-specific account. */
export type FungibleAccountTransactionsArgs = {
  after?: InputMaybe<Scalars['String']['input']>;
  before?: InputMaybe<Scalars['String']['input']>;
  first?: InputMaybe<Scalars['Int']['input']>;
  last?: InputMaybe<Scalars['Int']['input']>;
};

/** A fungible-specific account. */
export type FungibleAccountTransfersArgs = {
  after?: InputMaybe<Scalars['String']['input']>;
  before?: InputMaybe<Scalars['String']['input']>;
  first?: InputMaybe<Scalars['Int']['input']>;
  last?: InputMaybe<Scalars['Int']['input']>;
};

export type FungibleAccountTransactionsConnection = {
  __typename?: 'FungibleAccountTransactionsConnection';
  edges: Array<FungibleAccountTransactionsConnectionEdge>;
  pageInfo: PageInfo;
  totalCount: Scalars['Int']['output'];
};

export type FungibleAccountTransactionsConnectionEdge = {
  __typename?: 'FungibleAccountTransactionsConnectionEdge';
  cursor: Scalars['String']['output'];
  node: Transaction;
};

export type FungibleAccountTransfersConnection = {
  __typename?: 'FungibleAccountTransfersConnection';
  edges: Array<FungibleAccountTransfersConnectionEdge>;
  pageInfo: PageInfo;
  totalCount: Scalars['Int']['output'];
};

export type FungibleAccountTransfersConnectionEdge = {
  __typename?: 'FungibleAccountTransfersConnectionEdge';
  cursor: Scalars['String']['output'];
  node: Transfer;
};

/** A fungible specific chain-account. */
export type FungibleChainAccount = Node & {
  __typename?: 'FungibleChainAccount';
  accountName: Scalars['String']['output'];
  balance: Scalars['Float']['output'];
  chainId: Scalars['String']['output'];
  fungibleName: Scalars['String']['output'];
  guard: IGuard;
  id: Scalars['ID']['output'];
  /** Transactions that the current account is sender of. Default page size is 20. */
  transactions: FungibleChainAccountTransactionsConnection;
  /** Default page size is 20. */
  transfers: FungibleChainAccountTransfersConnection;
};

/** A fungible specific chain-account. */
export type FungibleChainAccountTransactionsArgs = {
  after?: InputMaybe<Scalars['String']['input']>;
  before?: InputMaybe<Scalars['String']['input']>;
  first?: InputMaybe<Scalars['Int']['input']>;
  last?: InputMaybe<Scalars['Int']['input']>;
};

/** A fungible specific chain-account. */
export type FungibleChainAccountTransfersArgs = {
  after?: InputMaybe<Scalars['String']['input']>;
  before?: InputMaybe<Scalars['String']['input']>;
  first?: InputMaybe<Scalars['Int']['input']>;
  last?: InputMaybe<Scalars['Int']['input']>;
};

export type FungibleChainAccountTransactionsConnection = {
  __typename?: 'FungibleChainAccountTransactionsConnection';
  edges: Array<FungibleChainAccountTransactionsConnectionEdge>;
  pageInfo: PageInfo;
  totalCount: Scalars['Int']['output'];
};

export type FungibleChainAccountTransactionsConnectionEdge = {
  __typename?: 'FungibleChainAccountTransactionsConnectionEdge';
  cursor: Scalars['String']['output'];
  node: Transaction;
};

export type FungibleChainAccountTransfersConnection = {
  __typename?: 'FungibleChainAccountTransfersConnection';
  edges: Array<FungibleChainAccountTransfersConnectionEdge>;
  pageInfo: PageInfo;
  totalCount: Scalars['Int']['output'];
};

export type FungibleChainAccountTransfersConnectionEdge = {
  __typename?: 'FungibleChainAccountTransfersConnectionEdge';
  cursor: Scalars['String']['output'];
  node: Transfer;
};

export type GasLimitEstimation = {
  __typename?: 'GasLimitEstimation';
  amount: Scalars['Int']['output'];
  inputType: Scalars['String']['output'];
  transaction: Scalars['String']['output'];
  usedPreflight: Scalars['Boolean']['output'];
  usedSignatureVerification: Scalars['Boolean']['output'];
};

export type GenesisHeight = {
  __typename?: 'GenesisHeight';
  chainId: Scalars['String']['output'];
  height: Scalars['Int']['output'];
};

/** General information about the graph and chainweb-data. */
export type GraphConfiguration = {
  __typename?: 'GraphConfiguration';
  /** The lowest block-height that is indexed in this endpoint. */
  minimumBlockHeight?: Maybe<Scalars['BigInt']['output']>;
  /** The version of the graphl api. */
  version: Scalars['String']['output'];
};

/** A guard. This is a union of all the different types of guards that can be used in a pact. */
export type IGuard = {
  /** @deprecated deprecated, use KeysetGuard.keys */
  keys: Array<Scalars['String']['output']>;
  /** @deprecated deprecated, use KeysetGuard.predicate */
  predicate: Scalars['String']['output'];
  raw: Scalars['String']['output'];
};

/** A keyset guard. */
export type KeysetGuard = IGuard & {
  __typename?: 'KeysetGuard';
  keys: Array<Scalars['String']['output']>;
  predicate: Scalars['String']['output'];
  raw: Scalars['String']['output'];
};

<<<<<<< HEAD
export type LiquidityBalance = {
  __typename?: 'LiquidityBalance';
  createdAt: Scalars['DateTime']['output'];
  id: Scalars['Int']['output'];
  liquidity: Scalars['String']['output'];
  pairId: Scalars['Int']['output'];
  pair: Pool;
  updatedAt: Scalars['DateTime']['output'];
  walletAddress: Scalars['String']['output'];
};

/** A user's liquidity position in a pool */
export type LiquidityPosition = {
  __typename?: 'LiquidityPosition';
  apr24h: Scalars['Decimal']['output'];
  createdAt: Scalars['DateTime']['output'];
  id: Scalars['ID']['output'];
  liquidity: Scalars['String']['output'];
  pairId: Scalars['Int']['output'];
  pair: Pool;
  updatedAt: Scalars['DateTime']['output'];
  valueUsd: Scalars['Decimal']['output'];
  walletAddress: Scalars['String']['output'];
};

export type LiquidityPositionEdge = {
  __typename?: 'LiquidityPositionEdge';
  cursor: Scalars['String']['output'];
  node: LiquidityPosition;
};

/** Sort options for liquidity positions */
export enum LiquidityPositionOrderBy {
  AprAsc = 'APR_ASC',
  AprDesc = 'APR_DESC',
  LiquidityAsc = 'LIQUIDITY_ASC',
  LiquidityDesc = 'LIQUIDITY_DESC',
  ValueUsdAsc = 'VALUE_USD_ASC',
  ValueUsdDesc = 'VALUE_USD_DESC',
}

export type LiquidityPositionsConnection = {
  __typename?: 'LiquidityPositionsConnection';
  edges: Array<LiquidityPositionEdge>;
  pageInfo: PageInfo;
  totalCount: Scalars['Int']['output'];
};

=======
>>>>>>> ba1b929f
/** Information about the network. */
export type NetworkInfo = {
  __typename?: 'NetworkInfo';
  /** The version of the API. */
  apiVersion: Scalars['String']['output'];
  /** The number of circulating coins. */
  coinsInCirculation: Scalars['Float']['output'];
  genesisHeights: Array<GenesisHeight>;
  /** The network hash rate. */
  networkHashRate: Scalars['Float']['output'];
  /** The host of the network. */
  networkHost: Scalars['String']['output'];
  /** The ID of the network. */
  networkId: Scalars['String']['output'];
  nodeBlockDelay: Scalars['Int']['output'];
  nodeChains: Array<Scalars['String']['output']>;
  nodeLatestBehaviorHeight: Scalars['Int']['output'];
  nodePackageVersion: Scalars['String']['output'];
  nodeServiceDate?: Maybe<Scalars['DateTime']['output']>;
  numberOfChains: Scalars['Int']['output'];
  /** The total difficulty. */
  totalDifficulty: Scalars['Float']['output'];
  /** The total number of transactions. */
  transactionCount: Scalars['Int']['output'];
};

export type Node = {
  id: Scalars['ID']['output'];
};

/** A non-fungible-specific account. */
export type NonFungibleAccount = Node & {
  __typename?: 'NonFungibleAccount';
  accountName: Scalars['String']['output'];
  chainAccounts: Array<NonFungibleChainAccount>;
  id: Scalars['ID']['output'];
  nonFungibleTokenBalances: Array<NonFungibleTokenBalance>;
  /** Default page size is 20. Note that custom token related transactions are not included. */
  transactions: NonFungibleAccountTransactionsConnection;
};

/** A non-fungible-specific account. */
export type NonFungibleAccountTransactionsArgs = {
  after?: InputMaybe<Scalars['String']['input']>;
  before?: InputMaybe<Scalars['String']['input']>;
  first?: InputMaybe<Scalars['Int']['input']>;
  last?: InputMaybe<Scalars['Int']['input']>;
};

export type NonFungibleAccountTransactionsConnection = {
  __typename?: 'NonFungibleAccountTransactionsConnection';
  edges: Array<NonFungibleAccountTransactionsConnectionEdge>;
  pageInfo: PageInfo;
  totalCount: Scalars['Int']['output'];
};

export type NonFungibleAccountTransactionsConnectionEdge = {
  __typename?: 'NonFungibleAccountTransactionsConnectionEdge';
  cursor: Scalars['String']['output'];
  node: Transaction;
};

/** A chain and non-fungible-specific account. */
export type NonFungibleChainAccount = Node & {
  __typename?: 'NonFungibleChainAccount';
  accountName: Scalars['String']['output'];
  chainId: Scalars['String']['output'];
  id: Scalars['ID']['output'];
  nonFungibleTokenBalances: Array<NonFungibleTokenBalance>;
  /** Default page size is 20. Note that custom token related transactions are not included. */
  transactions: NonFungibleChainAccountTransactionsConnection;
};

/** A chain and non-fungible-specific account. */
export type NonFungibleChainAccountTransactionsArgs = {
  after?: InputMaybe<Scalars['String']['input']>;
  before?: InputMaybe<Scalars['String']['input']>;
  first?: InputMaybe<Scalars['Int']['input']>;
  last?: InputMaybe<Scalars['Int']['input']>;
};

export type NonFungibleChainAccountTransactionsConnection = {
  __typename?: 'NonFungibleChainAccountTransactionsConnection';
  edges: Array<NonFungibleChainAccountTransactionsConnectionEdge>;
  pageInfo: PageInfo;
  totalCount: Scalars['Int']['output'];
};

export type NonFungibleChainAccountTransactionsConnectionEdge = {
  __typename?: 'NonFungibleChainAccountTransactionsConnectionEdge';
  cursor: Scalars['String']['output'];
  node: Transaction;
};

/** Information related to a token. */
export type NonFungibleToken = {
  __typename?: 'NonFungibleToken';
  precision: Scalars['Int']['output'];
  supply: Scalars['Int']['output'];
  uri: Scalars['String']['output'];
};

/** The token identifier and its balance. */
export type NonFungibleTokenBalance = Node & {
  __typename?: 'NonFungibleTokenBalance';
  accountName: Scalars['String']['output'];
  balance: Scalars['Int']['output'];
  chainId: Scalars['String']['output'];
  guard: IGuard;
  id: Scalars['ID']['output'];
  info?: Maybe<NonFungibleToken>;
  tokenId: Scalars['String']['output'];
  version: Scalars['String']['output'];
};

export type PactQuery = {
  chainId: Scalars['String']['input'];
  code: Scalars['String']['input'];
  data?: InputMaybe<Array<PactQueryData>>;
};

export type PactQueryData = {
  key: Scalars['String']['input'];
  value: Scalars['String']['input'];
};

/** Information related to a token. */
export type PactQueryResponse = {
  __typename?: 'PactQueryResponse';
  chainId: Scalars['String']['output'];
  code: Scalars['String']['output'];
  error?: Maybe<Scalars['String']['output']>;
  result?: Maybe<Scalars['String']['output']>;
  status: Scalars['String']['output'];
};

export type PageInfo = {
  __typename?: 'PageInfo';
  endCursor?: Maybe<Scalars['String']['output']>;
  hasNextPage: Scalars['Boolean']['output'];
  hasPreviousPage: Scalars['Boolean']['output'];
  startCursor?: Maybe<Scalars['String']['output']>;
};

/** A liquidity pool for a token pair. */
export type Pool = Node & {
  __typename?: 'Pool';
  address: Scalars['String']['output'];
  apr24h: Scalars['Decimal']['output'];
  /** Get chart data for this pool */
  charts: PoolCharts;
  createdAt: Scalars['DateTime']['output'];
  fees24hUsd: Scalars['Decimal']['output'];
  feesChange24h: Scalars['Float']['output'];
  id: Scalars['ID']['output'];
  key: Scalars['String']['output'];
  reserve0: Scalars['String']['output'];
  reserve1: Scalars['String']['output'];
  token0: Token;
  token1: Token;
  totalSupply: Scalars['String']['output'];
  transactionCount24h: Scalars['Int']['output'];
  transactionCountChange24h: Scalars['Float']['output'];
  /** Get transactions for this pool */
  transactions?: Maybe<PoolTransactionsConnection>;
  tvlChange24h: Scalars['Float']['output'];
  tvlUsd: Scalars['Decimal']['output'];
  updatedAt: Scalars['DateTime']['output'];
  volume7dUsd: Scalars['Decimal']['output'];
  volume24hUsd: Scalars['Decimal']['output'];
  volumeChange24h: Scalars['Float']['output'];
};

/** A liquidity pool for a token pair. */
export type PoolChartsArgs = {
  timeFrame: TimeFrame;
};

/** A liquidity pool for a token pair. */
export type PoolTransactionsArgs = {
  after?: InputMaybe<Scalars['String']['input']>;
  first?: InputMaybe<Scalars['Int']['input']>;
  type?: InputMaybe<PoolTransactionType>;
};

/** Chart data for a pool */
export type PoolCharts = {
  __typename?: 'PoolCharts';
  /** Fees data points */
  fees: Array<ChartDataPoint>;
  /** TVL data points */
  tvl: Array<ChartDataPoint>;
  /** Volume data points */
  volume: Array<ChartDataPoint>;
};

/** Sort options for pools */
export enum PoolOrderBy {
  Apr_24HAsc = 'APR_24H_ASC',
  Apr_24HDesc = 'APR_24H_DESC',
  TransactionCount_24HAsc = 'TRANSACTION_COUNT_24H_ASC',
  TransactionCount_24HDesc = 'TRANSACTION_COUNT_24H_DESC',
  TvlUsdAsc = 'TVL_USD_ASC',
  TvlUsdDesc = 'TVL_USD_DESC',
  Volume_7DAsc = 'VOLUME_7D_ASC',
  Volume_7DDesc = 'VOLUME_7D_DESC',
  Volume_24HAsc = 'VOLUME_24H_ASC',
  Volume_24HDesc = 'VOLUME_24H_DESC',
}

/** A swap transaction in a pool */
export type PoolTransaction = {
  __typename?: 'PoolTransaction';
  /** Amount of token0 swapped in */
  amount0In: Scalars['Decimal']['output'];
  /** Amount of token0 swapped out */
  amount0Out: Scalars['Decimal']['output'];
  /** Amount of token1 swapped in */
  amount1In: Scalars['Decimal']['output'];
  /** Amount of token1 swapped out */
  amount1Out: Scalars['Decimal']['output'];
  /** Total amount in USD */
  amountUsd: Scalars['Decimal']['output'];
  /** Unique identifier */
  id: Scalars['ID']['output'];
  /** User who made the swap */
  maker: Scalars['String']['output'];
  /** Request key of the transaction */
  requestkey: Scalars['String']['output'];
  /** Transaction timestamp */
  timestamp: Scalars['DateTime']['output'];
  /** ID of the transaction */
  transactionId?: Maybe<Scalars['Int']['output']>;
  /** The type of transaction */
  transactionType: PoolTransactionType;
};

/** Edge type for pool transactions */
export type PoolTransactionEdge = {
  __typename?: 'PoolTransactionEdge';
  /** Cursor for pagination */
  cursor: Scalars['String']['output'];
  /** The transaction node */
  node: PoolTransaction;
};

/** Transaction type for pool events */
export enum PoolTransactionType {
  /** Add liquidity transaction */
  AddLiquidity = 'ADD_LIQUIDITY',
  /** Remove liquidity transaction */
  RemoveLiquidity = 'REMOVE_LIQUIDITY',
  /** Swap transaction */
  Swap = 'SWAP',
}

/** Connection type for pool transactions */
export type PoolTransactionsConnection = {
  __typename?: 'PoolTransactionsConnection';
  /** List of transaction edges */
  edges?: Maybe<Array<PoolTransactionEdge>>;
  /** Pagination information */
  pageInfo?: Maybe<PageInfo>;
  /** Total number of transactions */
  totalCount?: Maybe<Scalars['Int']['output']>;
};

export type Query = {
  __typename?: 'Query';
  /** Retrieve a block by hash. */
  block?: Maybe<Block>;
  /** Retrieve blocks by chain and minimal depth. Default page size is 20. */
  blocksFromDepth?: Maybe<QueryBlocksFromDepthConnection>;
  /** Retrieve blocks by chain and minimal height. Default page size is 20. */
  blocksFromHeight: QueryBlocksFromHeightConnection;
  /** Retrieve all completed blocks from a given height. Default page size is 20. */
  completedBlockHeights: QueryCompletedBlockHeightsConnection;
  /** Get DEX metrics including TVL, volume, and pool count */
  dexMetrics: DexMetrics;
  /**
   * Retrieve events by qualifiedName (e.g. `coin.TRANSFER`). Default page size is 20.
   *
   *       The parametersFilter is a stringified JSON object that matches the [JSON object property filters](https://www.prisma.io/docs/orm/prisma-client/special-fields-and-types/working-with-json-fields#filter-on-object-property) from Prisma.
   *
   *       An example of such a filter parameter value: `events(parametersFilter: "{\"array_starts_with\": \"k:abcdefg\"}")`
   */
  events: QueryEventsConnection;
  /** Retrieve an fungible specific account by its name and fungible, such as coin. */
  fungibleAccount?: Maybe<FungibleAccount>;
  /** Retrieve an account by public key. */
  fungibleAccountsByPublicKey: Array<FungibleAccount>;
  /** Retrieve an account by its name and fungible, such as coin, on a specific chain. */
  fungibleChainAccount?: Maybe<FungibleChainAccount>;
  /** Retrieve an account by its name and fungible, such as coin, on a specific chain. */
  fungibleChainAccounts?: Maybe<Array<FungibleChainAccount>>;
  /** Retrieve a chain account by public key. */
  fungibleChainAccountsByPublicKey: Array<FungibleChainAccount>;
  /**
   * Estimate the gas limit for one or more transactions. Throws an error when the transaction fails or is invalid. The input accepts a JSON object and based on the parameters passed it will determine what type of format it is and return the gas limit estimation. The following types are supported:
   *
   *       - `full-transaction`: A complete transaction object. Required parameters: `cmd`, `hash` and `sigs`.
   *       - `stringified-command`: A JSON stringified command. Required parameters: `cmd`. It also optionally accepts `sigs`.
   *       - `full-command`: A full command. Required parameters: `payload`, `meta` and `signers`.
   *       - `partial-command`: A partial command. Required parameters: `payload` and either `meta` or `signers`. In case `meta` is not given, but `signers` is given, you can also add `chainId` as a parameter.
   *       - `payload`: A just the payload of a command. Required parameters: `payload` and `chainId`.
   *       - `code`: The code of an execution. Required parameters: `code` and `chainId`.
   *
   *       Every type accepts an optional parameter called `networkId` to override the default value from the environment variables.
   *
   *       Example of the input needed for a type `code` query: `gasLimitEstimate(input: "{\"code\":\"(coin.details \\\"k:1234\\\")\",\"chainId\":\"3\"}")`
   */
  gasLimitEstimate: Array<GasLimitEstimation>;
  /** Get the configuration of the graph. */
  graphConfiguration: GraphConfiguration;
  /** Get the height of the block with the highest height. */
  lastBlockHeight?: Maybe<Scalars['BigInt']['output']>;
  /** Get user's liquidity positions */
  liquidityPositions: LiquidityPositionsConnection;
  /** Get information about the network. */
  networkInfo?: Maybe<NetworkInfo>;
  node?: Maybe<Node>;
  nodes: Array<Maybe<Node>>;
  /** Retrieve a non-fungible specific account by its name. */
  nonFungibleAccount?: Maybe<NonFungibleAccount>;
  /** Retrieve an account by its name on a specific chain. */
  nonFungibleChainAccount?: Maybe<NonFungibleChainAccount>;
  /** Execute arbitrary Pact code via a local call without gas-estimation or signature-verification (e.g. (+ 1 2) or (coin.get-details <account>)). */
  pactQuery: Array<PactQueryResponse>;
<<<<<<< HEAD
  /** Retrieve a specific pool by its ID. */
  pool?: Maybe<Pool>;
  poolTransactions?: Maybe<PoolTransactionsConnection>;
  /** Retrieve liquidity pools. Default page size is 20. */
  pools: QueryPoolsConnection;
=======
>>>>>>> ba1b929f
  tokens: QueryTokensConnection;
  /** Retrieve one transaction by its unique key. Throws an error if multiple transactions are found. */
  transaction?: Maybe<Transaction>;
  /**
   * Retrieve transactions. Default page size is 20.
   *  At least one of accountName, fungibleName, blockHash, or requestKey must be provided.
   */
  transactions: QueryTransactionsConnection;
  /** Retrieve all transactions by a given public key. */
  transactionsByPublicKey: QueryTransactionsByPublicKeyConnection;
  /** Retrieve transfers. Default page size is 20. */
  transfers: QueryTransfersConnection;
};

export type QueryBlockArgs = {
  hash: Scalars['String']['input'];
};

export type QueryBlocksFromDepthArgs = {
  after?: InputMaybe<Scalars['String']['input']>;
  before?: InputMaybe<Scalars['String']['input']>;
  chainIds?: InputMaybe<Array<Scalars['String']['input']>>;
  first?: InputMaybe<Scalars['Int']['input']>;
  last?: InputMaybe<Scalars['Int']['input']>;
  minimumDepth: Scalars['Int']['input'];
};

export type QueryBlocksFromHeightArgs = {
  after?: InputMaybe<Scalars['String']['input']>;
  before?: InputMaybe<Scalars['String']['input']>;
  chainIds?: InputMaybe<Array<Scalars['String']['input']>>;
  endHeight?: InputMaybe<Scalars['Int']['input']>;
  first?: InputMaybe<Scalars['Int']['input']>;
  last?: InputMaybe<Scalars['Int']['input']>;
  startHeight: Scalars['Int']['input'];
};

export type QueryCompletedBlockHeightsArgs = {
  after?: InputMaybe<Scalars['String']['input']>;
  before?: InputMaybe<Scalars['String']['input']>;
  chainIds?: InputMaybe<Array<Scalars['String']['input']>>;
  completedHeights?: InputMaybe<Scalars['Boolean']['input']>;
  first?: InputMaybe<Scalars['Int']['input']>;
  heightCount?: InputMaybe<Scalars['Int']['input']>;
  last?: InputMaybe<Scalars['Int']['input']>;
};

<<<<<<< HEAD
export type QueryDexMetricsArgs = {
  endDate?: InputMaybe<Scalars['DateTime']['input']>;
  startDate?: InputMaybe<Scalars['DateTime']['input']>;
};

=======
>>>>>>> ba1b929f
export type QueryEventsArgs = {
  after?: InputMaybe<Scalars['String']['input']>;
  before?: InputMaybe<Scalars['String']['input']>;
  blockHash?: InputMaybe<Scalars['String']['input']>;
  chainId?: InputMaybe<Scalars['String']['input']>;
  first?: InputMaybe<Scalars['Int']['input']>;
  last?: InputMaybe<Scalars['Int']['input']>;
  maxHeight?: InputMaybe<Scalars['Int']['input']>;
  minHeight?: InputMaybe<Scalars['Int']['input']>;
  minimumDepth?: InputMaybe<Scalars['Int']['input']>;
  orderIndex?: InputMaybe<Scalars['Int']['input']>;
  parametersFilter?: InputMaybe<Scalars['String']['input']>;
  qualifiedEventName: Scalars['String']['input'];
  requestKey?: InputMaybe<Scalars['String']['input']>;
};

export type QueryFungibleAccountArgs = {
  accountName: Scalars['String']['input'];
  fungibleName?: InputMaybe<Scalars['String']['input']>;
};

export type QueryFungibleAccountsByPublicKeyArgs = {
  fungibleName?: InputMaybe<Scalars['String']['input']>;
  publicKey: Scalars['String']['input'];
};

export type QueryFungibleChainAccountArgs = {
  accountName: Scalars['String']['input'];
  chainId: Scalars['String']['input'];
  fungibleName?: InputMaybe<Scalars['String']['input']>;
};

export type QueryFungibleChainAccountsArgs = {
  accountName: Scalars['String']['input'];
  chainIds?: InputMaybe<Array<Scalars['String']['input']>>;
  fungibleName?: InputMaybe<Scalars['String']['input']>;
};

export type QueryFungibleChainAccountsByPublicKeyArgs = {
  chainId: Scalars['String']['input'];
  fungibleName?: InputMaybe<Scalars['String']['input']>;
  publicKey: Scalars['String']['input'];
};

export type QueryGasLimitEstimateArgs = {
  input: Array<Scalars['String']['input']>;
};

<<<<<<< HEAD
export type QueryLiquidityPositionsArgs = {
  after?: InputMaybe<Scalars['String']['input']>;
  before?: InputMaybe<Scalars['String']['input']>;
  first?: InputMaybe<Scalars['Int']['input']>;
  last?: InputMaybe<Scalars['Int']['input']>;
  orderBy?: InputMaybe<LiquidityPositionOrderBy>;
  walletAddress: Scalars['String']['input'];
};

=======
>>>>>>> ba1b929f
export type QueryNodeArgs = {
  id: Scalars['ID']['input'];
};

export type QueryNodesArgs = {
  ids: Array<Scalars['ID']['input']>;
};

export type QueryNonFungibleAccountArgs = {
  accountName: Scalars['String']['input'];
};

export type QueryNonFungibleChainAccountArgs = {
  accountName: Scalars['String']['input'];
  chainId: Scalars['String']['input'];
};

export type QueryPactQueryArgs = {
  pactQuery: Array<PactQuery>;
};

<<<<<<< HEAD
export type QueryPoolArgs = {
  id: Scalars['ID']['input'];
};

export type QueryPoolTransactionsArgs = {
  after?: InputMaybe<Scalars['String']['input']>;
  before?: InputMaybe<Scalars['String']['input']>;
  first?: InputMaybe<Scalars['Int']['input']>;
  last?: InputMaybe<Scalars['Int']['input']>;
  pairId: Scalars['Int']['input'];
  type?: InputMaybe<PoolTransactionType>;
};

export type QueryPoolsArgs = {
  after?: InputMaybe<Scalars['String']['input']>;
  before?: InputMaybe<Scalars['String']['input']>;
  first?: InputMaybe<Scalars['Int']['input']>;
  last?: InputMaybe<Scalars['Int']['input']>;
  orderBy?: InputMaybe<PoolOrderBy>;
};

=======
>>>>>>> ba1b929f
export type QueryTokensArgs = {
  after?: InputMaybe<Scalars['String']['input']>;
  before?: InputMaybe<Scalars['String']['input']>;
  first?: InputMaybe<Scalars['Int']['input']>;
  last?: InputMaybe<Scalars['Int']['input']>;
};

export type QueryTransactionArgs = {
  blockHash?: InputMaybe<Scalars['String']['input']>;
  minimumDepth?: InputMaybe<Scalars['Int']['input']>;
  requestKey: Scalars['String']['input'];
};

export type QueryTransactionsArgs = {
  accountName?: InputMaybe<Scalars['String']['input']>;
  after?: InputMaybe<Scalars['String']['input']>;
  before?: InputMaybe<Scalars['String']['input']>;
  blockHash?: InputMaybe<Scalars['String']['input']>;
  chainId?: InputMaybe<Scalars['String']['input']>;
  first?: InputMaybe<Scalars['Int']['input']>;
  fungibleName?: InputMaybe<Scalars['String']['input']>;
  last?: InputMaybe<Scalars['Int']['input']>;
  maxHeight?: InputMaybe<Scalars['Int']['input']>;
  minHeight?: InputMaybe<Scalars['Int']['input']>;
  minimumDepth?: InputMaybe<Scalars['Int']['input']>;
  requestKey?: InputMaybe<Scalars['String']['input']>;
};

export type QueryTransactionsByPublicKeyArgs = {
  after?: InputMaybe<Scalars['String']['input']>;
  before?: InputMaybe<Scalars['String']['input']>;
  first?: InputMaybe<Scalars['Int']['input']>;
  last?: InputMaybe<Scalars['Int']['input']>;
  publicKey: Scalars['String']['input'];
};

export type QueryTransfersArgs = {
  accountName?: InputMaybe<Scalars['String']['input']>;
  after?: InputMaybe<Scalars['String']['input']>;
  before?: InputMaybe<Scalars['String']['input']>;
  blockHash?: InputMaybe<Scalars['String']['input']>;
  chainId?: InputMaybe<Scalars['String']['input']>;
  first?: InputMaybe<Scalars['Int']['input']>;
  fungibleName?: InputMaybe<Scalars['String']['input']>;
  last?: InputMaybe<Scalars['Int']['input']>;
  requestKey?: InputMaybe<Scalars['String']['input']>;
};

export type QueryBlocksFromDepthConnection = {
  __typename?: 'QueryBlocksFromDepthConnection';
  edges: Array<QueryBlocksFromDepthConnectionEdge>;
  pageInfo: PageInfo;
};

export type QueryBlocksFromDepthConnectionEdge = {
  __typename?: 'QueryBlocksFromDepthConnectionEdge';
  cursor: Scalars['String']['output'];
  node: Block;
};

export type QueryBlocksFromHeightConnection = {
  __typename?: 'QueryBlocksFromHeightConnection';
  edges: Array<QueryBlocksFromHeightConnectionEdge>;
  pageInfo: PageInfo;
};

export type QueryBlocksFromHeightConnectionEdge = {
  __typename?: 'QueryBlocksFromHeightConnectionEdge';
  cursor: Scalars['String']['output'];
  node: Block;
};

export type QueryCompletedBlockHeightsConnection = {
  __typename?: 'QueryCompletedBlockHeightsConnection';
  edges: Array<Maybe<QueryCompletedBlockHeightsConnectionEdge>>;
  pageInfo: PageInfo;
};

export type QueryCompletedBlockHeightsConnectionEdge = {
  __typename?: 'QueryCompletedBlockHeightsConnectionEdge';
  cursor: Scalars['String']['output'];
  node: Block;
};

export type QueryEventsConnection = {
  __typename?: 'QueryEventsConnection';
  edges: Array<QueryEventsConnectionEdge>;
  pageInfo: PageInfo;
  totalCount: Scalars['Int']['output'];
};

export type QueryEventsConnectionEdge = {
  __typename?: 'QueryEventsConnectionEdge';
  cursor: Scalars['String']['output'];
  node: Event;
};

<<<<<<< HEAD
export type QueryPoolsConnection = {
  __typename?: 'QueryPoolsConnection';
  edges: Array<QueryPoolsConnectionEdge>;
  pageInfo: PageInfo;
  totalCount: Scalars['Int']['output'];
};

export type QueryPoolsConnectionEdge = {
  __typename?: 'QueryPoolsConnectionEdge';
  cursor: Scalars['String']['output'];
  node: Pool;
};

=======
>>>>>>> ba1b929f
export type QueryTokensConnection = {
  __typename?: 'QueryTokensConnection';
  edges: Array<QueryTokensEdge>;
  pageInfo: PageInfo;
};

export type QueryTokensEdge = {
  __typename?: 'QueryTokensEdge';
  cursor: Scalars['String']['output'];
  node: Token;
};

export type QueryTransactionsByPublicKeyConnection = {
  __typename?: 'QueryTransactionsByPublicKeyConnection';
  edges: Array<QueryTransactionsByPublicKeyConnectionEdge>;
  pageInfo: PageInfo;
  totalCount: Scalars['Int']['output'];
};

export type QueryTransactionsByPublicKeyConnectionEdge = {
  __typename?: 'QueryTransactionsByPublicKeyConnectionEdge';
  cursor: Scalars['String']['output'];
  node: Transaction;
};

export type QueryTransactionsConnection = {
  __typename?: 'QueryTransactionsConnection';
  edges: Array<QueryTransactionsConnectionEdge>;
  pageInfo: PageInfo;
  totalCount: Scalars['Int']['output'];
};

export type QueryTransactionsConnectionEdge = {
  __typename?: 'QueryTransactionsConnectionEdge';
  cursor: Scalars['String']['output'];
  node: Transaction;
};

export type QueryTransfersConnection = {
  __typename?: 'QueryTransfersConnection';
  edges: Array<QueryTransfersConnectionEdge>;
  pageInfo: PageInfo;
  totalCount: Scalars['Int']['output'];
};

export type QueryTransfersConnectionEdge = {
  __typename?: 'QueryTransfersConnectionEdge';
  cursor: Scalars['String']['output'];
  node: Transfer;
};

/** DEPRECATED: a fallthrough IGuard type to cover non-KeysetGuard types. */
export type RawGuard = IGuard & {
  __typename?: 'RawGuard';
  /** @deprecated deprecated, use KeysetGuard.keys */
  keys: Array<Scalars['String']['output']>;
  /** @deprecated deprecated, use KeysetGuard.predicate */
  predicate: Scalars['String']['output'];
  raw: Scalars['String']['output'];
};

/** A signer for a specific transaction. */
export type Signer = Node & {
  __typename?: 'Signer';
  /** The signer for the gas. */
  address?: Maybe<Scalars['String']['output']>;
  clist: Array<TransactionCapability>;
  id: Scalars['ID']['output'];
  orderIndex?: Maybe<Scalars['Int']['output']>;
  pubkey: Scalars['String']['output'];
  /** The signature scheme that was used to sign. */
  scheme?: Maybe<Scalars['String']['output']>;
};

export type Subscription = {
  __typename?: 'Subscription';
  /**
   * Listen for events by qualifiedName (e.g. `coin.TRANSFER`).
   *
   *       The parametersFilter is a stringified JSON object that matches the [JSON object property filters](https://www.prisma.io/docs/orm/prisma-client/special-fields-and-types/working-with-json-fields#filter-on-object-property) from Prisma.
   *
   *       An example of such a filter parameter value: `events(parametersFilter: "{\"array_starts_with\": \"k:abcdefg\"}")`
   */
  events?: Maybe<Array<Event>>;
  /** Subscribe to new blocks. */
  newBlocks?: Maybe<Array<Block>>;
  /** Subscribe to new blocks from a specific depth. */
  newBlocksFromDepth?: Maybe<Array<Block>>;
  /** Listen for a transaction by request key. */
  transaction?: Maybe<Transaction>;
};

export type SubscriptionEventsArgs = {
  chainId?: InputMaybe<Scalars['String']['input']>;
  minimumDepth?: InputMaybe<Scalars['Int']['input']>;
  parametersFilter?: InputMaybe<Scalars['String']['input']>;
  qualifiedEventName: Scalars['String']['input'];
};

export type SubscriptionNewBlocksArgs = {
  chainIds?: InputMaybe<Array<Scalars['String']['input']>>;
};

export type SubscriptionNewBlocksFromDepthArgs = {
  chainIds?: InputMaybe<Array<Scalars['String']['input']>>;
  minimumDepth: Scalars['Int']['input'];
};

export type SubscriptionTransactionArgs = {
  chainId?: InputMaybe<Scalars['String']['input']>;
  requestKey: Scalars['String']['input'];
};

<<<<<<< HEAD
/** Time frame for chart data */
export enum TimeFrame {
  /** All available data */
  All = 'ALL',
  /** Last 24 hours */
  Day = 'DAY',
  /** Last 30 days */
  Month = 'MONTH',
  /** Last 7 days */
  Week = 'WEEK',
  /** Last 365 days */
  Year = 'YEAR',
}

=======
>>>>>>> ba1b929f
export type Token = {
  __typename?: 'Token';
  chainId: Scalars['String']['output'];
  id: Scalars['ID']['output'];
  name: Scalars['String']['output'];
};

/** A transaction. */
export type Transaction = Node & {
  __typename?: 'Transaction';
  cmd: TransactionCommand;
  hash: Scalars['String']['output'];
  id: Scalars['ID']['output'];
  orphanedTransactions?: Maybe<Array<Maybe<Transaction>>>;
  result: TransactionInfo;
  sigs: Array<TransactionSignature>;
};

/** List of capabilities associated with/installed by this signer. */
export type TransactionCapability = {
  __typename?: 'TransactionCapability';
  args: Scalars['String']['output'];
  name: Scalars['String']['output'];
};

/** A transaction command. */
export type TransactionCommand = {
  __typename?: 'TransactionCommand';
  meta: TransactionMeta;
  /** The network id of the environment. */
  networkId: Scalars['String']['output'];
  nonce: Scalars['String']['output'];
  payload: TransactionPayload;
  signers: Array<Signer>;
};

/** The result of a transaction. */
export type TransactionInfo = TransactionMempoolInfo | TransactionResult;

/** The mempool information. */
export type TransactionMempoolInfo = {
  __typename?: 'TransactionMempoolInfo';
  /** The status of the mempool. */
  status?: Maybe<Scalars['String']['output']>;
};

/** The metadata of a transaction. */
export type TransactionMeta = {
  __typename?: 'TransactionMeta';
  chainId: Scalars['BigInt']['output'];
  creationTime: Scalars['DateTime']['output'];
  gasLimit: Scalars['BigInt']['output'];
  gasPrice: Scalars['Float']['output'];
  sender: Scalars['String']['output'];
  ttl: Scalars['BigInt']['output'];
};

/** The payload of a transaction. */
export type TransactionPayload = ContinuationPayload | ExecutionPayload;

/** The result of a transaction. */
export type TransactionResult = {
  __typename?: 'TransactionResult';
  /** The transaction result when it was successful. Formatted as raw JSON. */
  badResult?: Maybe<Scalars['String']['output']>;
  block: Block;
  /** The JSON stringified continuation in the case that it is a continuation. */
  continuation?: Maybe<Scalars['String']['output']>;
  eventCount?: Maybe<Scalars['BigInt']['output']>;
  events: TransactionResultEventsConnection;
  gas: Scalars['BigInt']['output'];
  /** The transaction result when it was successful. Formatted as raw JSON. */
  goodResult?: Maybe<Scalars['String']['output']>;
  /**
   * The height of the block this transaction belongs to.
   * @deprecated Use `block.height` instead.
   */
  height: Scalars['BigInt']['output'];
  /** Identifier to retrieve the logs for the execution of the transaction. */
  logs?: Maybe<Scalars['String']['output']>;
  /** @deprecated Not used. */
  metadata: Scalars['String']['output'];
  transactionId?: Maybe<Scalars['BigInt']['output']>;
  transfers: TransactionResultTransfersConnection;
};

/** The result of a transaction. */
export type TransactionResultEventsArgs = {
  after?: InputMaybe<Scalars['String']['input']>;
  before?: InputMaybe<Scalars['String']['input']>;
  first?: InputMaybe<Scalars['Int']['input']>;
  last?: InputMaybe<Scalars['Int']['input']>;
};

/** The result of a transaction. */
export type TransactionResultTransfersArgs = {
  after?: InputMaybe<Scalars['String']['input']>;
  before?: InputMaybe<Scalars['String']['input']>;
  first?: InputMaybe<Scalars['Int']['input']>;
  last?: InputMaybe<Scalars['Int']['input']>;
};

export type TransactionResultEventsConnection = {
  __typename?: 'TransactionResultEventsConnection';
  edges: Array<Maybe<TransactionResultEventsConnectionEdge>>;
  pageInfo: PageInfo;
  totalCount: Scalars['Int']['output'];
};

export type TransactionResultEventsConnectionEdge = {
  __typename?: 'TransactionResultEventsConnectionEdge';
  cursor: Scalars['String']['output'];
  node: Event;
};

export type TransactionResultTransfersConnection = {
  __typename?: 'TransactionResultTransfersConnection';
  edges: Array<Maybe<TransactionResultTransfersConnectionEdge>>;
  pageInfo: PageInfo;
  totalCount: Scalars['Int']['output'];
};

export type TransactionResultTransfersConnectionEdge = {
  __typename?: 'TransactionResultTransfersConnectionEdge';
  cursor: Scalars['String']['output'];
  node: Transfer;
};

/** List of capabilities associated with/installed by this signer. */
export type TransactionSignature = {
  __typename?: 'TransactionSignature';
  sig: Scalars['String']['output'];
};

/** A transfer of funds from a fungible between two accounts. */
export type Transfer = Node & {
  __typename?: 'Transfer';
  amount: Scalars['Decimal']['output'];
  block: Block;
  /** @deprecated Use `block.hash` field instead. */
  blockHash: Scalars['String']['output'];
  /** @deprecated Use `block.chainId` field instead. */
  chainId: Scalars['BigInt']['output'];
  creationTime: Scalars['DateTime']['output'];
  /** The counterpart of the crosschain-transfer. `null` when it is not a cross-chain-transfer. */
  crossChainTransfer?: Maybe<Transfer>;
  /** @deprecated Use `block.height` field instead. */
  height: Scalars['BigInt']['output'];
  id: Scalars['ID']['output'];
  moduleHash: Scalars['String']['output'];
  moduleName: Scalars['String']['output'];
  /** The order of the transfer when it is a `defpact` (multi-step transaction) execution. */
  orderIndex: Scalars['BigInt']['output'];
  receiverAccount: Scalars['String']['output'];
  requestKey: Scalars['String']['output'];
  senderAccount: Scalars['String']['output'];
  /** The transaction that initiated this transfer. */
  transaction?: Maybe<Transaction>;
};

export type UserGuard = IGuard & {
  __typename?: 'UserGuard';
  args: Array<Scalars['String']['output']>;
  fun: Scalars['String']['output'];
  /** @deprecated deprecated, use KeysetGuard.keys */
  keys: Array<Scalars['String']['output']>;
  /** @deprecated deprecated, use KeysetGuard.predicate */
  predicate: Scalars['String']['output'];
  raw: Scalars['String']['output'];
};

export type ResolverTypeWrapper<T> = Promise<T> | T;

export type ResolverWithResolve<TResult, TParent, TContext, TArgs> = {
  resolve: ResolverFn<TResult, TParent, TContext, TArgs>;
};
export type Resolver<TResult, TParent = {}, TContext = {}, TArgs = {}> =
  | ResolverFn<TResult, TParent, TContext, TArgs>
  | ResolverWithResolve<TResult, TParent, TContext, TArgs>;

export type ResolverFn<TResult, TParent, TContext, TArgs> = (
  parent: TParent,
  args: TArgs,
  context: TContext,
  info: GraphQLResolveInfo,
) => Promise<TResult> | TResult;

export type SubscriptionSubscribeFn<TResult, TParent, TContext, TArgs> = (
  parent: TParent,
  args: TArgs,
  context: TContext,
  info: GraphQLResolveInfo,
) => AsyncIterable<TResult> | Promise<AsyncIterable<TResult>>;

export type SubscriptionResolveFn<TResult, TParent, TContext, TArgs> = (
  parent: TParent,
  args: TArgs,
  context: TContext,
  info: GraphQLResolveInfo,
) => TResult | Promise<TResult>;

export interface SubscriptionSubscriberObject<
  TResult,
  TKey extends string,
  TParent,
  TContext,
  TArgs,
> {
  subscribe: SubscriptionSubscribeFn<{ [key in TKey]: TResult }, TParent, TContext, TArgs>;
  resolve?: SubscriptionResolveFn<TResult, { [key in TKey]: TResult }, TContext, TArgs>;
}

export interface SubscriptionResolverObject<TResult, TParent, TContext, TArgs> {
  subscribe: SubscriptionSubscribeFn<any, TParent, TContext, TArgs>;
  resolve: SubscriptionResolveFn<TResult, any, TContext, TArgs>;
}

export type SubscriptionObject<TResult, TKey extends string, TParent, TContext, TArgs> =
  | SubscriptionSubscriberObject<TResult, TKey, TParent, TContext, TArgs>
  | SubscriptionResolverObject<TResult, TParent, TContext, TArgs>;

export type SubscriptionResolver<
  TResult,
  TKey extends string,
  TParent = {},
  TContext = {},
  TArgs = {},
> =
  | ((...args: any[]) => SubscriptionObject<TResult, TKey, TParent, TContext, TArgs>)
  | SubscriptionObject<TResult, TKey, TParent, TContext, TArgs>;

export type TypeResolveFn<TTypes, TParent = {}, TContext = {}> = (
  parent: TParent,
  context: TContext,
  info: GraphQLResolveInfo,
) => Maybe<TTypes> | Promise<Maybe<TTypes>>;

export type IsTypeOfResolverFn<T = {}, TContext = {}> = (
  obj: T,
  context: TContext,
  info: GraphQLResolveInfo,
) => boolean | Promise<boolean>;

export type NextResolverFn<T> = () => Promise<T>;

export type DirectiveResolverFn<TResult = {}, TParent = {}, TContext = {}, TArgs = {}> = (
  next: NextResolverFn<TResult>,
  parent: TParent,
  args: TArgs,
  context: TContext,
  info: GraphQLResolveInfo,
) => TResult | Promise<TResult>;

/** Mapping of union types */
export type ResolversUnionTypes<_RefType extends Record<string, unknown>> = {
  TransactionInfo:
    | TransactionMempoolInfo
    | (Omit<TransactionResult, 'block' | 'events' | 'transfers'> & {
        block: _RefType['Block'];
        events: _RefType['TransactionResultEventsConnection'];
        transfers: _RefType['TransactionResultTransfersConnection'];
      });
  TransactionPayload: ContinuationPayload | ExecutionPayload;
};

/** Mapping of interface types */
export type ResolversInterfaceTypes<_RefType extends Record<string, unknown>> = {
  IGuard: KeysetGuard | RawGuard | UserGuard;
  Node:
    | (Omit<Block, 'events' | 'minerAccount' | 'parent' | 'transactions'> & {
        events: _RefType['BlockEventsConnection'];
        minerAccount: _RefType['FungibleChainAccount'];
        parent?: Maybe<_RefType['Block']>;
        transactions: _RefType['BlockTransactionsConnection'];
      })
    | (Omit<Event, 'block' | 'transaction'> & {
        block: _RefType['Block'];
        transaction?: Maybe<_RefType['Transaction']>;
      })
    | (Omit<FungibleAccount, 'chainAccounts' | 'transactions' | 'transfers'> & {
        chainAccounts: Array<_RefType['FungibleChainAccount']>;
        transactions: _RefType['FungibleAccountTransactionsConnection'];
        transfers: _RefType['FungibleAccountTransfersConnection'];
      })
    | (Omit<FungibleChainAccount, 'guard' | 'transactions' | 'transfers'> & {
        guard: _RefType['IGuard'];
        transactions: _RefType['FungibleChainAccountTransactionsConnection'];
        transfers: _RefType['FungibleChainAccountTransfersConnection'];
      })
    | (Omit<NonFungibleAccount, 'chainAccounts' | 'nonFungibleTokenBalances' | 'transactions'> & {
        chainAccounts: Array<_RefType['NonFungibleChainAccount']>;
        nonFungibleTokenBalances: Array<_RefType['NonFungibleTokenBalance']>;
        transactions: _RefType['NonFungibleAccountTransactionsConnection'];
      })
    | (Omit<NonFungibleChainAccount, 'nonFungibleTokenBalances' | 'transactions'> & {
        nonFungibleTokenBalances: Array<_RefType['NonFungibleTokenBalance']>;
        transactions: _RefType['NonFungibleChainAccountTransactionsConnection'];
      })
    | (Omit<NonFungibleTokenBalance, 'guard'> & { guard: _RefType['IGuard'] })
    | Pool
    | Signer
    | (Omit<Transaction, 'cmd' | 'orphanedTransactions' | 'result'> & {
        cmd: _RefType['TransactionCommand'];
        orphanedTransactions?: Maybe<Array<Maybe<_RefType['Transaction']>>>;
        result: _RefType['TransactionInfo'];
      })
    | (Omit<Transfer, 'block' | 'crossChainTransfer' | 'transaction'> & {
        block: _RefType['Block'];
        crossChainTransfer?: Maybe<_RefType['Transfer']>;
        transaction?: Maybe<_RefType['Transaction']>;
      });
};

/** Mapping between all available schema types and the resolvers types */
export type ResolversTypes = {
  BigInt: ResolverTypeWrapper<Scalars['BigInt']['output']>;
  Block: ResolverTypeWrapper<
    Omit<Block, 'events' | 'minerAccount' | 'parent' | 'transactions'> & {
      events: ResolversTypes['BlockEventsConnection'];
      minerAccount: ResolversTypes['FungibleChainAccount'];
      parent?: Maybe<ResolversTypes['Block']>;
      transactions: ResolversTypes['BlockTransactionsConnection'];
    }
  >;
  BlockEventsConnection: ResolverTypeWrapper<
    Omit<BlockEventsConnection, 'edges'> & {
      edges: Array<ResolversTypes['BlockEventsConnectionEdge']>;
    }
  >;
  BlockEventsConnectionEdge: ResolverTypeWrapper<
    Omit<BlockEventsConnectionEdge, 'node'> & { node: ResolversTypes['Event'] }
  >;
  BlockNeighbor: ResolverTypeWrapper<BlockNeighbor>;
  BlockTransactionsConnection: ResolverTypeWrapper<
    Omit<BlockTransactionsConnection, 'edges'> & {
      edges: Array<ResolversTypes['BlockTransactionsConnectionEdge']>;
    }
  >;
  BlockTransactionsConnectionEdge: ResolverTypeWrapper<
    Omit<BlockTransactionsConnectionEdge, 'node'> & { node: ResolversTypes['Transaction'] }
  >;
  Boolean: ResolverTypeWrapper<Scalars['Boolean']['output']>;
  ChartDataPoint: ResolverTypeWrapper<ChartDataPoint>;
  ContinuationPayload: ResolverTypeWrapper<ContinuationPayload>;
  DateTime: ResolverTypeWrapper<Scalars['DateTime']['output']>;
  Decimal: ResolverTypeWrapper<Scalars['Decimal']['output']>;
  DexMetrics: ResolverTypeWrapper<DexMetrics>;
  Event: ResolverTypeWrapper<
    Omit<Event, 'block' | 'transaction'> & {
      block: ResolversTypes['Block'];
      transaction?: Maybe<ResolversTypes['Transaction']>;
    }
  >;
  ExecutionPayload: ResolverTypeWrapper<ExecutionPayload>;
  Float: ResolverTypeWrapper<Scalars['Float']['output']>;
  FungibleAccount: ResolverTypeWrapper<
    Omit<FungibleAccount, 'chainAccounts' | 'transactions' | 'transfers'> & {
      chainAccounts: Array<ResolversTypes['FungibleChainAccount']>;
      transactions: ResolversTypes['FungibleAccountTransactionsConnection'];
      transfers: ResolversTypes['FungibleAccountTransfersConnection'];
    }
  >;
  FungibleAccountTransactionsConnection: ResolverTypeWrapper<
    Omit<FungibleAccountTransactionsConnection, 'edges'> & {
      edges: Array<ResolversTypes['FungibleAccountTransactionsConnectionEdge']>;
    }
  >;
  FungibleAccountTransactionsConnectionEdge: ResolverTypeWrapper<
    Omit<FungibleAccountTransactionsConnectionEdge, 'node'> & {
      node: ResolversTypes['Transaction'];
    }
  >;
  FungibleAccountTransfersConnection: ResolverTypeWrapper<
    Omit<FungibleAccountTransfersConnection, 'edges'> & {
      edges: Array<ResolversTypes['FungibleAccountTransfersConnectionEdge']>;
    }
  >;
  FungibleAccountTransfersConnectionEdge: ResolverTypeWrapper<
    Omit<FungibleAccountTransfersConnectionEdge, 'node'> & { node: ResolversTypes['Transfer'] }
  >;
  FungibleChainAccount: ResolverTypeWrapper<
    Omit<FungibleChainAccount, 'guard' | 'transactions' | 'transfers'> & {
      guard: ResolversTypes['IGuard'];
      transactions: ResolversTypes['FungibleChainAccountTransactionsConnection'];
      transfers: ResolversTypes['FungibleChainAccountTransfersConnection'];
    }
  >;
  FungibleChainAccountTransactionsConnection: ResolverTypeWrapper<
    Omit<FungibleChainAccountTransactionsConnection, 'edges'> & {
      edges: Array<ResolversTypes['FungibleChainAccountTransactionsConnectionEdge']>;
    }
  >;
  FungibleChainAccountTransactionsConnectionEdge: ResolverTypeWrapper<
    Omit<FungibleChainAccountTransactionsConnectionEdge, 'node'> & {
      node: ResolversTypes['Transaction'];
    }
  >;
  FungibleChainAccountTransfersConnection: ResolverTypeWrapper<
    Omit<FungibleChainAccountTransfersConnection, 'edges'> & {
      edges: Array<ResolversTypes['FungibleChainAccountTransfersConnectionEdge']>;
    }
  >;
  FungibleChainAccountTransfersConnectionEdge: ResolverTypeWrapper<
    Omit<FungibleChainAccountTransfersConnectionEdge, 'node'> & { node: ResolversTypes['Transfer'] }
  >;
  GasLimitEstimation: ResolverTypeWrapper<GasLimitEstimation>;
  GenesisHeight: ResolverTypeWrapper<GenesisHeight>;
  GraphConfiguration: ResolverTypeWrapper<GraphConfiguration>;
  ID: ResolverTypeWrapper<Scalars['ID']['output']>;
  IGuard: ResolverTypeWrapper<ResolversInterfaceTypes<ResolversTypes>['IGuard']>;
  Int: ResolverTypeWrapper<Scalars['Int']['output']>;
  KeysetGuard: ResolverTypeWrapper<KeysetGuard>;
  LiquidityBalance: ResolverTypeWrapper<LiquidityBalance>;
  LiquidityPosition: ResolverTypeWrapper<LiquidityPosition>;
  LiquidityPositionEdge: ResolverTypeWrapper<LiquidityPositionEdge>;
  LiquidityPositionOrderBy: LiquidityPositionOrderBy;
  LiquidityPositionsConnection: ResolverTypeWrapper<LiquidityPositionsConnection>;
  NetworkInfo: ResolverTypeWrapper<NetworkInfo>;
  Node: ResolverTypeWrapper<ResolversInterfaceTypes<ResolversTypes>['Node']>;
  NonFungibleAccount: ResolverTypeWrapper<
    Omit<NonFungibleAccount, 'chainAccounts' | 'nonFungibleTokenBalances' | 'transactions'> & {
      chainAccounts: Array<ResolversTypes['NonFungibleChainAccount']>;
      nonFungibleTokenBalances: Array<ResolversTypes['NonFungibleTokenBalance']>;
      transactions: ResolversTypes['NonFungibleAccountTransactionsConnection'];
    }
  >;
  NonFungibleAccountTransactionsConnection: ResolverTypeWrapper<
    Omit<NonFungibleAccountTransactionsConnection, 'edges'> & {
      edges: Array<ResolversTypes['NonFungibleAccountTransactionsConnectionEdge']>;
    }
  >;
  NonFungibleAccountTransactionsConnectionEdge: ResolverTypeWrapper<
    Omit<NonFungibleAccountTransactionsConnectionEdge, 'node'> & {
      node: ResolversTypes['Transaction'];
    }
  >;
  NonFungibleChainAccount: ResolverTypeWrapper<
    Omit<NonFungibleChainAccount, 'nonFungibleTokenBalances' | 'transactions'> & {
      nonFungibleTokenBalances: Array<ResolversTypes['NonFungibleTokenBalance']>;
      transactions: ResolversTypes['NonFungibleChainAccountTransactionsConnection'];
    }
  >;
  NonFungibleChainAccountTransactionsConnection: ResolverTypeWrapper<
    Omit<NonFungibleChainAccountTransactionsConnection, 'edges'> & {
      edges: Array<ResolversTypes['NonFungibleChainAccountTransactionsConnectionEdge']>;
    }
  >;
  NonFungibleChainAccountTransactionsConnectionEdge: ResolverTypeWrapper<
    Omit<NonFungibleChainAccountTransactionsConnectionEdge, 'node'> & {
      node: ResolversTypes['Transaction'];
    }
  >;
  NonFungibleToken: ResolverTypeWrapper<NonFungibleToken>;
  NonFungibleTokenBalance: ResolverTypeWrapper<
    Omit<NonFungibleTokenBalance, 'guard'> & { guard: ResolversTypes['IGuard'] }
  >;
  PactQuery: PactQuery;
  PactQueryData: PactQueryData;
  PactQueryResponse: ResolverTypeWrapper<PactQueryResponse>;
  PageInfo: ResolverTypeWrapper<PageInfo>;
  Pool: ResolverTypeWrapper<Pool>;
  PoolCharts: ResolverTypeWrapper<PoolCharts>;
  PoolOrderBy: PoolOrderBy;
  PoolTransaction: ResolverTypeWrapper<PoolTransaction>;
  PoolTransactionEdge: ResolverTypeWrapper<PoolTransactionEdge>;
  PoolTransactionType: PoolTransactionType;
  PoolTransactionsConnection: ResolverTypeWrapper<PoolTransactionsConnection>;
  Query: ResolverTypeWrapper<{}>;
  QueryBlocksFromDepthConnection: ResolverTypeWrapper<
    Omit<QueryBlocksFromDepthConnection, 'edges'> & {
      edges: Array<ResolversTypes['QueryBlocksFromDepthConnectionEdge']>;
    }
  >;
  QueryBlocksFromDepthConnectionEdge: ResolverTypeWrapper<
    Omit<QueryBlocksFromDepthConnectionEdge, 'node'> & { node: ResolversTypes['Block'] }
  >;
  QueryBlocksFromHeightConnection: ResolverTypeWrapper<
    Omit<QueryBlocksFromHeightConnection, 'edges'> & {
      edges: Array<ResolversTypes['QueryBlocksFromHeightConnectionEdge']>;
    }
  >;
  QueryBlocksFromHeightConnectionEdge: ResolverTypeWrapper<
    Omit<QueryBlocksFromHeightConnectionEdge, 'node'> & { node: ResolversTypes['Block'] }
  >;
  QueryCompletedBlockHeightsConnection: ResolverTypeWrapper<
    Omit<QueryCompletedBlockHeightsConnection, 'edges'> & {
      edges: Array<Maybe<ResolversTypes['QueryCompletedBlockHeightsConnectionEdge']>>;
    }
  >;
  QueryCompletedBlockHeightsConnectionEdge: ResolverTypeWrapper<
    Omit<QueryCompletedBlockHeightsConnectionEdge, 'node'> & { node: ResolversTypes['Block'] }
  >;
  QueryEventsConnection: ResolverTypeWrapper<
    Omit<QueryEventsConnection, 'edges'> & {
      edges: Array<ResolversTypes['QueryEventsConnectionEdge']>;
    }
  >;
  QueryEventsConnectionEdge: ResolverTypeWrapper<
    Omit<QueryEventsConnectionEdge, 'node'> & { node: ResolversTypes['Event'] }
  >;
  QueryPoolsConnection: ResolverTypeWrapper<QueryPoolsConnection>;
  QueryPoolsConnectionEdge: ResolverTypeWrapper<QueryPoolsConnectionEdge>;
  QueryTokensConnection: ResolverTypeWrapper<QueryTokensConnection>;
  QueryTokensEdge: ResolverTypeWrapper<QueryTokensEdge>;
  QueryTransactionsByPublicKeyConnection: ResolverTypeWrapper<
    Omit<QueryTransactionsByPublicKeyConnection, 'edges'> & {
      edges: Array<ResolversTypes['QueryTransactionsByPublicKeyConnectionEdge']>;
    }
  >;
  QueryTransactionsByPublicKeyConnectionEdge: ResolverTypeWrapper<
    Omit<QueryTransactionsByPublicKeyConnectionEdge, 'node'> & {
      node: ResolversTypes['Transaction'];
    }
  >;
  QueryTransactionsConnection: ResolverTypeWrapper<
    Omit<QueryTransactionsConnection, 'edges'> & {
      edges: Array<ResolversTypes['QueryTransactionsConnectionEdge']>;
    }
  >;
  QueryTransactionsConnectionEdge: ResolverTypeWrapper<
    Omit<QueryTransactionsConnectionEdge, 'node'> & { node: ResolversTypes['Transaction'] }
  >;
  QueryTransfersConnection: ResolverTypeWrapper<
    Omit<QueryTransfersConnection, 'edges'> & {
      edges: Array<ResolversTypes['QueryTransfersConnectionEdge']>;
    }
  >;
  QueryTransfersConnectionEdge: ResolverTypeWrapper<
    Omit<QueryTransfersConnectionEdge, 'node'> & { node: ResolversTypes['Transfer'] }
  >;
  RawGuard: ResolverTypeWrapper<RawGuard>;
  Signer: ResolverTypeWrapper<Signer>;
  String: ResolverTypeWrapper<Scalars['String']['output']>;
  Subscription: ResolverTypeWrapper<{}>;
  TimeFrame: TimeFrame;
  Token: ResolverTypeWrapper<Token>;
  Transaction: ResolverTypeWrapper<
    Omit<Transaction, 'cmd' | 'orphanedTransactions' | 'result'> & {
      cmd: ResolversTypes['TransactionCommand'];
      orphanedTransactions?: Maybe<Array<Maybe<ResolversTypes['Transaction']>>>;
      result: ResolversTypes['TransactionInfo'];
    }
  >;
  TransactionCapability: ResolverTypeWrapper<TransactionCapability>;
  TransactionCommand: ResolverTypeWrapper<
    Omit<TransactionCommand, 'meta' | 'payload'> & {
      meta: ResolversTypes['TransactionMeta'];
      payload: ResolversTypes['TransactionPayload'];
    }
  >;
  TransactionInfo: ResolverTypeWrapper<ResolversUnionTypes<ResolversTypes>['TransactionInfo']>;
  TransactionMempoolInfo: ResolverTypeWrapper<TransactionMempoolInfo>;
  TransactionMeta: ResolverTypeWrapper<TransactionMeta>;
  TransactionPayload: ResolverTypeWrapper<
    ResolversUnionTypes<ResolversTypes>['TransactionPayload']
  >;
  TransactionResult: ResolverTypeWrapper<
    Omit<TransactionResult, 'block' | 'events' | 'transfers'> & {
      block: ResolversTypes['Block'];
      events: ResolversTypes['TransactionResultEventsConnection'];
      transfers: ResolversTypes['TransactionResultTransfersConnection'];
    }
  >;
  TransactionResultEventsConnection: ResolverTypeWrapper<
    Omit<TransactionResultEventsConnection, 'edges'> & {
      edges: Array<Maybe<ResolversTypes['TransactionResultEventsConnectionEdge']>>;
    }
  >;
  TransactionResultEventsConnectionEdge: ResolverTypeWrapper<
    Omit<TransactionResultEventsConnectionEdge, 'node'> & { node: ResolversTypes['Event'] }
  >;
  TransactionResultTransfersConnection: ResolverTypeWrapper<
    Omit<TransactionResultTransfersConnection, 'edges'> & {
      edges: Array<Maybe<ResolversTypes['TransactionResultTransfersConnectionEdge']>>;
    }
  >;
  TransactionResultTransfersConnectionEdge: ResolverTypeWrapper<
    Omit<TransactionResultTransfersConnectionEdge, 'node'> & { node: ResolversTypes['Transfer'] }
  >;
  TransactionSignature: ResolverTypeWrapper<TransactionSignature>;
  Transfer: ResolverTypeWrapper<
    Omit<Transfer, 'block' | 'crossChainTransfer' | 'transaction'> & {
      block: ResolversTypes['Block'];
      crossChainTransfer?: Maybe<ResolversTypes['Transfer']>;
      transaction?: Maybe<ResolversTypes['Transaction']>;
    }
  >;
  UserGuard: ResolverTypeWrapper<UserGuard>;
};

/** Mapping between all available schema types and the resolvers parents */
export type ResolversParentTypes = {
  BigInt: Scalars['BigInt']['output'];
  Block: Omit<Block, 'events' | 'minerAccount' | 'parent' | 'transactions'> & {
    events: ResolversParentTypes['BlockEventsConnection'];
    minerAccount: ResolversParentTypes['FungibleChainAccount'];
    parent?: Maybe<ResolversParentTypes['Block']>;
    transactions: ResolversParentTypes['BlockTransactionsConnection'];
  };
  BlockEventsConnection: Omit<BlockEventsConnection, 'edges'> & {
    edges: Array<ResolversParentTypes['BlockEventsConnectionEdge']>;
  };
  BlockEventsConnectionEdge: Omit<BlockEventsConnectionEdge, 'node'> & {
    node: ResolversParentTypes['Event'];
  };
  BlockNeighbor: BlockNeighbor;
  BlockTransactionsConnection: Omit<BlockTransactionsConnection, 'edges'> & {
    edges: Array<ResolversParentTypes['BlockTransactionsConnectionEdge']>;
  };
  BlockTransactionsConnectionEdge: Omit<BlockTransactionsConnectionEdge, 'node'> & {
    node: ResolversParentTypes['Transaction'];
  };
  Boolean: Scalars['Boolean']['output'];
  ChartDataPoint: ChartDataPoint;
  ContinuationPayload: ContinuationPayload;
  DateTime: Scalars['DateTime']['output'];
  Decimal: Scalars['Decimal']['output'];
  DexMetrics: DexMetrics;
  Event: Omit<Event, 'block' | 'transaction'> & {
    block: ResolversParentTypes['Block'];
    transaction?: Maybe<ResolversParentTypes['Transaction']>;
  };
  ExecutionPayload: ExecutionPayload;
  Float: Scalars['Float']['output'];
  FungibleAccount: Omit<FungibleAccount, 'chainAccounts' | 'transactions' | 'transfers'> & {
    chainAccounts: Array<ResolversParentTypes['FungibleChainAccount']>;
    transactions: ResolversParentTypes['FungibleAccountTransactionsConnection'];
    transfers: ResolversParentTypes['FungibleAccountTransfersConnection'];
  };
  FungibleAccountTransactionsConnection: Omit<FungibleAccountTransactionsConnection, 'edges'> & {
    edges: Array<ResolversParentTypes['FungibleAccountTransactionsConnectionEdge']>;
  };
  FungibleAccountTransactionsConnectionEdge: Omit<
    FungibleAccountTransactionsConnectionEdge,
    'node'
  > & { node: ResolversParentTypes['Transaction'] };
  FungibleAccountTransfersConnection: Omit<FungibleAccountTransfersConnection, 'edges'> & {
    edges: Array<ResolversParentTypes['FungibleAccountTransfersConnectionEdge']>;
  };
  FungibleAccountTransfersConnectionEdge: Omit<FungibleAccountTransfersConnectionEdge, 'node'> & {
    node: ResolversParentTypes['Transfer'];
  };
  FungibleChainAccount: Omit<FungibleChainAccount, 'guard' | 'transactions' | 'transfers'> & {
    guard: ResolversParentTypes['IGuard'];
    transactions: ResolversParentTypes['FungibleChainAccountTransactionsConnection'];
    transfers: ResolversParentTypes['FungibleChainAccountTransfersConnection'];
  };
  FungibleChainAccountTransactionsConnection: Omit<
    FungibleChainAccountTransactionsConnection,
    'edges'
  > & { edges: Array<ResolversParentTypes['FungibleChainAccountTransactionsConnectionEdge']> };
  FungibleChainAccountTransactionsConnectionEdge: Omit<
    FungibleChainAccountTransactionsConnectionEdge,
    'node'
  > & { node: ResolversParentTypes['Transaction'] };
  FungibleChainAccountTransfersConnection: Omit<
    FungibleChainAccountTransfersConnection,
    'edges'
  > & { edges: Array<ResolversParentTypes['FungibleChainAccountTransfersConnectionEdge']> };
  FungibleChainAccountTransfersConnectionEdge: Omit<
    FungibleChainAccountTransfersConnectionEdge,
    'node'
  > & { node: ResolversParentTypes['Transfer'] };
  GasLimitEstimation: GasLimitEstimation;
  GenesisHeight: GenesisHeight;
  GraphConfiguration: GraphConfiguration;
  ID: Scalars['ID']['output'];
  IGuard: ResolversInterfaceTypes<ResolversParentTypes>['IGuard'];
  Int: Scalars['Int']['output'];
  KeysetGuard: KeysetGuard;
  LiquidityBalance: LiquidityBalance;
  LiquidityPosition: LiquidityPosition;
  LiquidityPositionEdge: LiquidityPositionEdge;
  LiquidityPositionsConnection: LiquidityPositionsConnection;
  NetworkInfo: NetworkInfo;
  Node: ResolversInterfaceTypes<ResolversParentTypes>['Node'];
  NonFungibleAccount: Omit<
    NonFungibleAccount,
    'chainAccounts' | 'nonFungibleTokenBalances' | 'transactions'
  > & {
    chainAccounts: Array<ResolversParentTypes['NonFungibleChainAccount']>;
    nonFungibleTokenBalances: Array<ResolversParentTypes['NonFungibleTokenBalance']>;
    transactions: ResolversParentTypes['NonFungibleAccountTransactionsConnection'];
  };
  NonFungibleAccountTransactionsConnection: Omit<
    NonFungibleAccountTransactionsConnection,
    'edges'
  > & { edges: Array<ResolversParentTypes['NonFungibleAccountTransactionsConnectionEdge']> };
  NonFungibleAccountTransactionsConnectionEdge: Omit<
    NonFungibleAccountTransactionsConnectionEdge,
    'node'
  > & { node: ResolversParentTypes['Transaction'] };
  NonFungibleChainAccount: Omit<
    NonFungibleChainAccount,
    'nonFungibleTokenBalances' | 'transactions'
  > & {
    nonFungibleTokenBalances: Array<ResolversParentTypes['NonFungibleTokenBalance']>;
    transactions: ResolversParentTypes['NonFungibleChainAccountTransactionsConnection'];
  };
  NonFungibleChainAccountTransactionsConnection: Omit<
    NonFungibleChainAccountTransactionsConnection,
    'edges'
  > & { edges: Array<ResolversParentTypes['NonFungibleChainAccountTransactionsConnectionEdge']> };
  NonFungibleChainAccountTransactionsConnectionEdge: Omit<
    NonFungibleChainAccountTransactionsConnectionEdge,
    'node'
  > & { node: ResolversParentTypes['Transaction'] };
  NonFungibleToken: NonFungibleToken;
  NonFungibleTokenBalance: Omit<NonFungibleTokenBalance, 'guard'> & {
    guard: ResolversParentTypes['IGuard'];
  };
  PactQuery: PactQuery;
  PactQueryData: PactQueryData;
  PactQueryResponse: PactQueryResponse;
  PageInfo: PageInfo;
  Pool: Pool;
  PoolCharts: PoolCharts;
  PoolTransaction: PoolTransaction;
  PoolTransactionEdge: PoolTransactionEdge;
  PoolTransactionsConnection: PoolTransactionsConnection;
  Query: {};
  QueryBlocksFromDepthConnection: Omit<QueryBlocksFromDepthConnection, 'edges'> & {
    edges: Array<ResolversParentTypes['QueryBlocksFromDepthConnectionEdge']>;
  };
  QueryBlocksFromDepthConnectionEdge: Omit<QueryBlocksFromDepthConnectionEdge, 'node'> & {
    node: ResolversParentTypes['Block'];
  };
  QueryBlocksFromHeightConnection: Omit<QueryBlocksFromHeightConnection, 'edges'> & {
    edges: Array<ResolversParentTypes['QueryBlocksFromHeightConnectionEdge']>;
  };
  QueryBlocksFromHeightConnectionEdge: Omit<QueryBlocksFromHeightConnectionEdge, 'node'> & {
    node: ResolversParentTypes['Block'];
  };
  QueryCompletedBlockHeightsConnection: Omit<QueryCompletedBlockHeightsConnection, 'edges'> & {
    edges: Array<Maybe<ResolversParentTypes['QueryCompletedBlockHeightsConnectionEdge']>>;
  };
  QueryCompletedBlockHeightsConnectionEdge: Omit<
    QueryCompletedBlockHeightsConnectionEdge,
    'node'
  > & { node: ResolversParentTypes['Block'] };
  QueryEventsConnection: Omit<QueryEventsConnection, 'edges'> & {
    edges: Array<ResolversParentTypes['QueryEventsConnectionEdge']>;
  };
  QueryEventsConnectionEdge: Omit<QueryEventsConnectionEdge, 'node'> & {
    node: ResolversParentTypes['Event'];
  };
  QueryPoolsConnection: QueryPoolsConnection;
  QueryPoolsConnectionEdge: QueryPoolsConnectionEdge;
  QueryTokensConnection: QueryTokensConnection;
  QueryTokensEdge: QueryTokensEdge;
  QueryTransactionsByPublicKeyConnection: Omit<QueryTransactionsByPublicKeyConnection, 'edges'> & {
    edges: Array<ResolversParentTypes['QueryTransactionsByPublicKeyConnectionEdge']>;
  };
  QueryTransactionsByPublicKeyConnectionEdge: Omit<
    QueryTransactionsByPublicKeyConnectionEdge,
    'node'
  > & { node: ResolversParentTypes['Transaction'] };
  QueryTransactionsConnection: Omit<QueryTransactionsConnection, 'edges'> & {
    edges: Array<ResolversParentTypes['QueryTransactionsConnectionEdge']>;
  };
  QueryTransactionsConnectionEdge: Omit<QueryTransactionsConnectionEdge, 'node'> & {
    node: ResolversParentTypes['Transaction'];
  };
  QueryTransfersConnection: Omit<QueryTransfersConnection, 'edges'> & {
    edges: Array<ResolversParentTypes['QueryTransfersConnectionEdge']>;
  };
  QueryTransfersConnectionEdge: Omit<QueryTransfersConnectionEdge, 'node'> & {
    node: ResolversParentTypes['Transfer'];
  };
  RawGuard: RawGuard;
  Signer: Signer;
  String: Scalars['String']['output'];
  Subscription: {};
  Token: Token;
  Transaction: Omit<Transaction, 'cmd' | 'orphanedTransactions' | 'result'> & {
    cmd: ResolversParentTypes['TransactionCommand'];
    orphanedTransactions?: Maybe<Array<Maybe<ResolversParentTypes['Transaction']>>>;
    result: ResolversParentTypes['TransactionInfo'];
  };
  TransactionCapability: TransactionCapability;
  TransactionCommand: Omit<TransactionCommand, 'meta' | 'payload'> & {
    meta: ResolversParentTypes['TransactionMeta'];
    payload: ResolversParentTypes['TransactionPayload'];
  };
  TransactionInfo: ResolversUnionTypes<ResolversParentTypes>['TransactionInfo'];
  TransactionMempoolInfo: TransactionMempoolInfo;
  TransactionMeta: TransactionMeta;
  TransactionPayload: ResolversUnionTypes<ResolversParentTypes>['TransactionPayload'];
  TransactionResult: Omit<TransactionResult, 'block' | 'events' | 'transfers'> & {
    block: ResolversParentTypes['Block'];
    events: ResolversParentTypes['TransactionResultEventsConnection'];
    transfers: ResolversParentTypes['TransactionResultTransfersConnection'];
  };
  TransactionResultEventsConnection: Omit<TransactionResultEventsConnection, 'edges'> & {
    edges: Array<Maybe<ResolversParentTypes['TransactionResultEventsConnectionEdge']>>;
  };
  TransactionResultEventsConnectionEdge: Omit<TransactionResultEventsConnectionEdge, 'node'> & {
    node: ResolversParentTypes['Event'];
  };
  TransactionResultTransfersConnection: Omit<TransactionResultTransfersConnection, 'edges'> & {
    edges: Array<Maybe<ResolversParentTypes['TransactionResultTransfersConnectionEdge']>>;
  };
  TransactionResultTransfersConnectionEdge: Omit<
    TransactionResultTransfersConnectionEdge,
    'node'
  > & { node: ResolversParentTypes['Transfer'] };
  TransactionSignature: TransactionSignature;
  Transfer: Omit<Transfer, 'block' | 'crossChainTransfer' | 'transaction'> & {
    block: ResolversParentTypes['Block'];
    crossChainTransfer?: Maybe<ResolversParentTypes['Transfer']>;
    transaction?: Maybe<ResolversParentTypes['Transaction']>;
  };
  UserGuard: UserGuard;
};

export type ComplexityDirectiveArgs = {
  multipliers?: Maybe<Array<Scalars['String']['input']>>;
  value: Scalars['Int']['input'];
};

export type ComplexityDirectiveResolver<
  Result,
  Parent,
  ContextType = any,
  Args = ComplexityDirectiveArgs,
> = DirectiveResolverFn<Result, Parent, ContextType, Args>;

export interface BigIntScalarConfig extends GraphQLScalarTypeConfig<ResolversTypes['BigInt'], any> {
  name: 'BigInt';
}

export type BlockResolvers<
  ContextType = any,
  ParentType extends ResolversParentTypes['Block'] = ResolversParentTypes['Block'],
> = {
  chainId?: Resolver<ResolversTypes['BigInt'], ParentType, ContextType>;
  creationTime?: Resolver<ResolversTypes['DateTime'], ParentType, ContextType>;
  difficulty?: Resolver<ResolversTypes['BigInt'], ParentType, ContextType>;
  epoch?: Resolver<ResolversTypes['DateTime'], ParentType, ContextType>;
  events?: Resolver<
    ResolversTypes['BlockEventsConnection'],
    ParentType,
    ContextType,
    Partial<BlockEventsArgs>
  >;
  flags?: Resolver<ResolversTypes['Decimal'], ParentType, ContextType>;
  hash?: Resolver<ResolversTypes['String'], ParentType, ContextType>;
  height?: Resolver<ResolversTypes['BigInt'], ParentType, ContextType>;
  id?: Resolver<ResolversTypes['ID'], ParentType, ContextType>;
  minerAccount?: Resolver<ResolversTypes['FungibleChainAccount'], ParentType, ContextType>;
  neighbors?: Resolver<Array<ResolversTypes['BlockNeighbor']>, ParentType, ContextType>;
  nonce?: Resolver<ResolversTypes['Decimal'], ParentType, ContextType>;
  parent?: Resolver<Maybe<ResolversTypes['Block']>, ParentType, ContextType>;
  payloadHash?: Resolver<ResolversTypes['String'], ParentType, ContextType>;
  powHash?: Resolver<ResolversTypes['String'], ParentType, ContextType>;
  target?: Resolver<ResolversTypes['String'], ParentType, ContextType>;
  transactions?: Resolver<
    ResolversTypes['BlockTransactionsConnection'],
    ParentType,
    ContextType,
    Partial<BlockTransactionsArgs>
  >;
  weight?: Resolver<ResolversTypes['String'], ParentType, ContextType>;
  __isTypeOf?: IsTypeOfResolverFn<ParentType, ContextType>;
};

export type BlockEventsConnectionResolvers<
  ContextType = any,
  ParentType extends
    ResolversParentTypes['BlockEventsConnection'] = ResolversParentTypes['BlockEventsConnection'],
> = {
  edges?: Resolver<Array<ResolversTypes['BlockEventsConnectionEdge']>, ParentType, ContextType>;
  pageInfo?: Resolver<ResolversTypes['PageInfo'], ParentType, ContextType>;
  totalCount?: Resolver<ResolversTypes['Int'], ParentType, ContextType>;
  __isTypeOf?: IsTypeOfResolverFn<ParentType, ContextType>;
};

export type BlockEventsConnectionEdgeResolvers<
  ContextType = any,
  ParentType extends
    ResolversParentTypes['BlockEventsConnectionEdge'] = ResolversParentTypes['BlockEventsConnectionEdge'],
> = {
  cursor?: Resolver<ResolversTypes['String'], ParentType, ContextType>;
  node?: Resolver<ResolversTypes['Event'], ParentType, ContextType>;
  __isTypeOf?: IsTypeOfResolverFn<ParentType, ContextType>;
};

export type BlockNeighborResolvers<
  ContextType = any,
  ParentType extends ResolversParentTypes['BlockNeighbor'] = ResolversParentTypes['BlockNeighbor'],
> = {
  chainId?: Resolver<ResolversTypes['String'], ParentType, ContextType>;
  hash?: Resolver<ResolversTypes['String'], ParentType, ContextType>;
  __isTypeOf?: IsTypeOfResolverFn<ParentType, ContextType>;
};

export type BlockTransactionsConnectionResolvers<
  ContextType = any,
  ParentType extends
    ResolversParentTypes['BlockTransactionsConnection'] = ResolversParentTypes['BlockTransactionsConnection'],
> = {
  edges?: Resolver<
    Array<ResolversTypes['BlockTransactionsConnectionEdge']>,
    ParentType,
    ContextType
  >;
  pageInfo?: Resolver<ResolversTypes['PageInfo'], ParentType, ContextType>;
  totalCount?: Resolver<ResolversTypes['Int'], ParentType, ContextType>;
  __isTypeOf?: IsTypeOfResolverFn<ParentType, ContextType>;
};

export type BlockTransactionsConnectionEdgeResolvers<
  ContextType = any,
  ParentType extends
    ResolversParentTypes['BlockTransactionsConnectionEdge'] = ResolversParentTypes['BlockTransactionsConnectionEdge'],
> = {
  cursor?: Resolver<ResolversTypes['String'], ParentType, ContextType>;
  node?: Resolver<ResolversTypes['Transaction'], ParentType, ContextType>;
  __isTypeOf?: IsTypeOfResolverFn<ParentType, ContextType>;
};

export type ChartDataPointResolvers<
  ContextType = any,
  ParentType extends
    ResolversParentTypes['ChartDataPoint'] = ResolversParentTypes['ChartDataPoint'],
> = {
  timestamp?: Resolver<ResolversTypes['DateTime'], ParentType, ContextType>;
  value?: Resolver<ResolversTypes['Decimal'], ParentType, ContextType>;
  __isTypeOf?: IsTypeOfResolverFn<ParentType, ContextType>;
};

export type ContinuationPayloadResolvers<
  ContextType = any,
  ParentType extends
    ResolversParentTypes['ContinuationPayload'] = ResolversParentTypes['ContinuationPayload'],
> = {
  data?: Resolver<ResolversTypes['String'], ParentType, ContextType>;
  pactId?: Resolver<Maybe<ResolversTypes['String']>, ParentType, ContextType>;
  proof?: Resolver<Maybe<ResolversTypes['String']>, ParentType, ContextType>;
  rollback?: Resolver<Maybe<ResolversTypes['Boolean']>, ParentType, ContextType>;
  step?: Resolver<Maybe<ResolversTypes['Int']>, ParentType, ContextType>;
  __isTypeOf?: IsTypeOfResolverFn<ParentType, ContextType>;
};

export interface DateTimeScalarConfig
  extends GraphQLScalarTypeConfig<ResolversTypes['DateTime'], any> {
  name: 'DateTime';
}

export interface DecimalScalarConfig
  extends GraphQLScalarTypeConfig<ResolversTypes['Decimal'], any> {
  name: 'Decimal';
}

export type DexMetricsResolvers<
  ContextType = any,
  ParentType extends ResolversParentTypes['DexMetrics'] = ResolversParentTypes['DexMetrics'],
> = {
  currentTvlUsd?: Resolver<ResolversTypes['Decimal'], ParentType, ContextType>;
  totalPools?: Resolver<ResolversTypes['Int'], ParentType, ContextType>;
  totalVolumeUsd?: Resolver<ResolversTypes['Decimal'], ParentType, ContextType>;
  tvlHistory?: Resolver<Array<ResolversTypes['ChartDataPoint']>, ParentType, ContextType>;
  volumeHistory?: Resolver<Array<ResolversTypes['ChartDataPoint']>, ParentType, ContextType>;
  __isTypeOf?: IsTypeOfResolverFn<ParentType, ContextType>;
};

export type EventResolvers<
  ContextType = any,
  ParentType extends ResolversParentTypes['Event'] = ResolversParentTypes['Event'],
> = {
  block?: Resolver<ResolversTypes['Block'], ParentType, ContextType>;
  chainId?: Resolver<ResolversTypes['BigInt'], ParentType, ContextType>;
  height?: Resolver<ResolversTypes['BigInt'], ParentType, ContextType>;
  id?: Resolver<ResolversTypes['ID'], ParentType, ContextType>;
  moduleName?: Resolver<ResolversTypes['String'], ParentType, ContextType>;
  name?: Resolver<ResolversTypes['String'], ParentType, ContextType>;
  orderIndex?: Resolver<ResolversTypes['BigInt'], ParentType, ContextType>;
  parameterText?: Resolver<ResolversTypes['String'], ParentType, ContextType>;
  parameters?: Resolver<Maybe<ResolversTypes['String']>, ParentType, ContextType>;
  qualifiedName?: Resolver<ResolversTypes['String'], ParentType, ContextType>;
  requestKey?: Resolver<ResolversTypes['String'], ParentType, ContextType>;
  transaction?: Resolver<Maybe<ResolversTypes['Transaction']>, ParentType, ContextType>;
  __isTypeOf?: IsTypeOfResolverFn<ParentType, ContextType>;
};

export type ExecutionPayloadResolvers<
  ContextType = any,
  ParentType extends
    ResolversParentTypes['ExecutionPayload'] = ResolversParentTypes['ExecutionPayload'],
> = {
  code?: Resolver<Maybe<ResolversTypes['String']>, ParentType, ContextType>;
  data?: Resolver<ResolversTypes['String'], ParentType, ContextType>;
  __isTypeOf?: IsTypeOfResolverFn<ParentType, ContextType>;
};

export type FungibleAccountResolvers<
  ContextType = any,
  ParentType extends
    ResolversParentTypes['FungibleAccount'] = ResolversParentTypes['FungibleAccount'],
> = {
  accountName?: Resolver<ResolversTypes['String'], ParentType, ContextType>;
  chainAccounts?: Resolver<Array<ResolversTypes['FungibleChainAccount']>, ParentType, ContextType>;
  fungibleName?: Resolver<ResolversTypes['String'], ParentType, ContextType>;
  id?: Resolver<ResolversTypes['ID'], ParentType, ContextType>;
  totalBalance?: Resolver<ResolversTypes['Decimal'], ParentType, ContextType>;
  transactions?: Resolver<
    ResolversTypes['FungibleAccountTransactionsConnection'],
    ParentType,
    ContextType,
    Partial<FungibleAccountTransactionsArgs>
  >;
  transfers?: Resolver<
    ResolversTypes['FungibleAccountTransfersConnection'],
    ParentType,
    ContextType,
    Partial<FungibleAccountTransfersArgs>
  >;
  __isTypeOf?: IsTypeOfResolverFn<ParentType, ContextType>;
};

export type FungibleAccountTransactionsConnectionResolvers<
  ContextType = any,
  ParentType extends
    ResolversParentTypes['FungibleAccountTransactionsConnection'] = ResolversParentTypes['FungibleAccountTransactionsConnection'],
> = {
  edges?: Resolver<
    Array<ResolversTypes['FungibleAccountTransactionsConnectionEdge']>,
    ParentType,
    ContextType
  >;
  pageInfo?: Resolver<ResolversTypes['PageInfo'], ParentType, ContextType>;
  totalCount?: Resolver<ResolversTypes['Int'], ParentType, ContextType>;
  __isTypeOf?: IsTypeOfResolverFn<ParentType, ContextType>;
};

export type FungibleAccountTransactionsConnectionEdgeResolvers<
  ContextType = any,
  ParentType extends
    ResolversParentTypes['FungibleAccountTransactionsConnectionEdge'] = ResolversParentTypes['FungibleAccountTransactionsConnectionEdge'],
> = {
  cursor?: Resolver<ResolversTypes['String'], ParentType, ContextType>;
  node?: Resolver<ResolversTypes['Transaction'], ParentType, ContextType>;
  __isTypeOf?: IsTypeOfResolverFn<ParentType, ContextType>;
};

export type FungibleAccountTransfersConnectionResolvers<
  ContextType = any,
  ParentType extends
    ResolversParentTypes['FungibleAccountTransfersConnection'] = ResolversParentTypes['FungibleAccountTransfersConnection'],
> = {
  edges?: Resolver<
    Array<ResolversTypes['FungibleAccountTransfersConnectionEdge']>,
    ParentType,
    ContextType
  >;
  pageInfo?: Resolver<ResolversTypes['PageInfo'], ParentType, ContextType>;
  totalCount?: Resolver<ResolversTypes['Int'], ParentType, ContextType>;
  __isTypeOf?: IsTypeOfResolverFn<ParentType, ContextType>;
};

export type FungibleAccountTransfersConnectionEdgeResolvers<
  ContextType = any,
  ParentType extends
    ResolversParentTypes['FungibleAccountTransfersConnectionEdge'] = ResolversParentTypes['FungibleAccountTransfersConnectionEdge'],
> = {
  cursor?: Resolver<ResolversTypes['String'], ParentType, ContextType>;
  node?: Resolver<ResolversTypes['Transfer'], ParentType, ContextType>;
  __isTypeOf?: IsTypeOfResolverFn<ParentType, ContextType>;
};

export type FungibleChainAccountResolvers<
  ContextType = any,
  ParentType extends
    ResolversParentTypes['FungibleChainAccount'] = ResolversParentTypes['FungibleChainAccount'],
> = {
  accountName?: Resolver<ResolversTypes['String'], ParentType, ContextType>;
  balance?: Resolver<ResolversTypes['Float'], ParentType, ContextType>;
  chainId?: Resolver<ResolversTypes['String'], ParentType, ContextType>;
  fungibleName?: Resolver<ResolversTypes['String'], ParentType, ContextType>;
  guard?: Resolver<ResolversTypes['IGuard'], ParentType, ContextType>;
  id?: Resolver<ResolversTypes['ID'], ParentType, ContextType>;
  transactions?: Resolver<
    ResolversTypes['FungibleChainAccountTransactionsConnection'],
    ParentType,
    ContextType,
    Partial<FungibleChainAccountTransactionsArgs>
  >;
  transfers?: Resolver<
    ResolversTypes['FungibleChainAccountTransfersConnection'],
    ParentType,
    ContextType,
    Partial<FungibleChainAccountTransfersArgs>
  >;
  __isTypeOf?: IsTypeOfResolverFn<ParentType, ContextType>;
};

export type FungibleChainAccountTransactionsConnectionResolvers<
  ContextType = any,
  ParentType extends
    ResolversParentTypes['FungibleChainAccountTransactionsConnection'] = ResolversParentTypes['FungibleChainAccountTransactionsConnection'],
> = {
  edges?: Resolver<
    Array<ResolversTypes['FungibleChainAccountTransactionsConnectionEdge']>,
    ParentType,
    ContextType
  >;
  pageInfo?: Resolver<ResolversTypes['PageInfo'], ParentType, ContextType>;
  totalCount?: Resolver<ResolversTypes['Int'], ParentType, ContextType>;
  __isTypeOf?: IsTypeOfResolverFn<ParentType, ContextType>;
};

export type FungibleChainAccountTransactionsConnectionEdgeResolvers<
  ContextType = any,
  ParentType extends
    ResolversParentTypes['FungibleChainAccountTransactionsConnectionEdge'] = ResolversParentTypes['FungibleChainAccountTransactionsConnectionEdge'],
> = {
  cursor?: Resolver<ResolversTypes['String'], ParentType, ContextType>;
  node?: Resolver<ResolversTypes['Transaction'], ParentType, ContextType>;
  __isTypeOf?: IsTypeOfResolverFn<ParentType, ContextType>;
};

export type FungibleChainAccountTransfersConnectionResolvers<
  ContextType = any,
  ParentType extends
    ResolversParentTypes['FungibleChainAccountTransfersConnection'] = ResolversParentTypes['FungibleChainAccountTransfersConnection'],
> = {
  edges?: Resolver<
    Array<ResolversTypes['FungibleChainAccountTransfersConnectionEdge']>,
    ParentType,
    ContextType
  >;
  pageInfo?: Resolver<ResolversTypes['PageInfo'], ParentType, ContextType>;
  totalCount?: Resolver<ResolversTypes['Int'], ParentType, ContextType>;
  __isTypeOf?: IsTypeOfResolverFn<ParentType, ContextType>;
};

export type FungibleChainAccountTransfersConnectionEdgeResolvers<
  ContextType = any,
  ParentType extends
    ResolversParentTypes['FungibleChainAccountTransfersConnectionEdge'] = ResolversParentTypes['FungibleChainAccountTransfersConnectionEdge'],
> = {
  cursor?: Resolver<ResolversTypes['String'], ParentType, ContextType>;
  node?: Resolver<ResolversTypes['Transfer'], ParentType, ContextType>;
  __isTypeOf?: IsTypeOfResolverFn<ParentType, ContextType>;
};

export type GasLimitEstimationResolvers<
  ContextType = any,
  ParentType extends
    ResolversParentTypes['GasLimitEstimation'] = ResolversParentTypes['GasLimitEstimation'],
> = {
  amount?: Resolver<ResolversTypes['Int'], ParentType, ContextType>;
  inputType?: Resolver<ResolversTypes['String'], ParentType, ContextType>;
  transaction?: Resolver<ResolversTypes['String'], ParentType, ContextType>;
  usedPreflight?: Resolver<ResolversTypes['Boolean'], ParentType, ContextType>;
  usedSignatureVerification?: Resolver<ResolversTypes['Boolean'], ParentType, ContextType>;
  __isTypeOf?: IsTypeOfResolverFn<ParentType, ContextType>;
};

export type GenesisHeightResolvers<
  ContextType = any,
  ParentType extends ResolversParentTypes['GenesisHeight'] = ResolversParentTypes['GenesisHeight'],
> = {
  chainId?: Resolver<ResolversTypes['String'], ParentType, ContextType>;
  height?: Resolver<ResolversTypes['Int'], ParentType, ContextType>;
  __isTypeOf?: IsTypeOfResolverFn<ParentType, ContextType>;
};

export type GraphConfigurationResolvers<
  ContextType = any,
  ParentType extends
    ResolversParentTypes['GraphConfiguration'] = ResolversParentTypes['GraphConfiguration'],
> = {
  minimumBlockHeight?: Resolver<Maybe<ResolversTypes['BigInt']>, ParentType, ContextType>;
  version?: Resolver<ResolversTypes['String'], ParentType, ContextType>;
  __isTypeOf?: IsTypeOfResolverFn<ParentType, ContextType>;
};

export type IGuardResolvers<
  ContextType = any,
  ParentType extends ResolversParentTypes['IGuard'] = ResolversParentTypes['IGuard'],
> = {
  __resolveType: TypeResolveFn<'KeysetGuard' | 'RawGuard' | 'UserGuard', ParentType, ContextType>;
  keys?: Resolver<Array<ResolversTypes['String']>, ParentType, ContextType>;
  predicate?: Resolver<ResolversTypes['String'], ParentType, ContextType>;
  raw?: Resolver<ResolversTypes['String'], ParentType, ContextType>;
};

export type KeysetGuardResolvers<
  ContextType = any,
  ParentType extends ResolversParentTypes['KeysetGuard'] = ResolversParentTypes['KeysetGuard'],
> = {
  keys?: Resolver<Array<ResolversTypes['String']>, ParentType, ContextType>;
  predicate?: Resolver<ResolversTypes['String'], ParentType, ContextType>;
  raw?: Resolver<ResolversTypes['String'], ParentType, ContextType>;
  __isTypeOf?: IsTypeOfResolverFn<ParentType, ContextType>;
};

export type LiquidityBalanceResolvers<
  ContextType = any,
  ParentType extends
    ResolversParentTypes['LiquidityBalance'] = ResolversParentTypes['LiquidityBalance'],
> = {
  createdAt?: Resolver<ResolversTypes['DateTime'], ParentType, ContextType>;
  id?: Resolver<ResolversTypes['Int'], ParentType, ContextType>;
  liquidity?: Resolver<ResolversTypes['String'], ParentType, ContextType>;
  pairId?: Resolver<ResolversTypes['Int'], ParentType, ContextType>;
  pair?: Resolver<ResolversTypes['Pool'], ParentType, ContextType>;
  updatedAt?: Resolver<ResolversTypes['DateTime'], ParentType, ContextType>;
  walletAddress?: Resolver<ResolversTypes['String'], ParentType, ContextType>;
  __isTypeOf?: IsTypeOfResolverFn<ParentType, ContextType>;
};

export type LiquidityPositionResolvers<
  ContextType = any,
  ParentType extends
    ResolversParentTypes['LiquidityPosition'] = ResolversParentTypes['LiquidityPosition'],
> = {
  apr24h?: Resolver<ResolversTypes['Decimal'], ParentType, ContextType>;
  createdAt?: Resolver<ResolversTypes['DateTime'], ParentType, ContextType>;
  id?: Resolver<ResolversTypes['ID'], ParentType, ContextType>;
  liquidity?: Resolver<ResolversTypes['String'], ParentType, ContextType>;
  pairId?: Resolver<ResolversTypes['Int'], ParentType, ContextType>;
  pair?: Resolver<ResolversTypes['Pool'], ParentType, ContextType>;
  updatedAt?: Resolver<ResolversTypes['DateTime'], ParentType, ContextType>;
  valueUsd?: Resolver<ResolversTypes['Decimal'], ParentType, ContextType>;
  walletAddress?: Resolver<ResolversTypes['String'], ParentType, ContextType>;
  __isTypeOf?: IsTypeOfResolverFn<ParentType, ContextType>;
};

export type LiquidityPositionEdgeResolvers<
  ContextType = any,
  ParentType extends
    ResolversParentTypes['LiquidityPositionEdge'] = ResolversParentTypes['LiquidityPositionEdge'],
> = {
  cursor?: Resolver<ResolversTypes['String'], ParentType, ContextType>;
  node?: Resolver<ResolversTypes['LiquidityPosition'], ParentType, ContextType>;
  __isTypeOf?: IsTypeOfResolverFn<ParentType, ContextType>;
};

export type LiquidityPositionsConnectionResolvers<
  ContextType = any,
  ParentType extends
    ResolversParentTypes['LiquidityPositionsConnection'] = ResolversParentTypes['LiquidityPositionsConnection'],
> = {
  edges?: Resolver<Array<ResolversTypes['LiquidityPositionEdge']>, ParentType, ContextType>;
  pageInfo?: Resolver<ResolversTypes['PageInfo'], ParentType, ContextType>;
  totalCount?: Resolver<ResolversTypes['Int'], ParentType, ContextType>;
  __isTypeOf?: IsTypeOfResolverFn<ParentType, ContextType>;
};

export type NetworkInfoResolvers<
  ContextType = any,
  ParentType extends ResolversParentTypes['NetworkInfo'] = ResolversParentTypes['NetworkInfo'],
> = {
  apiVersion?: Resolver<ResolversTypes['String'], ParentType, ContextType>;
  coinsInCirculation?: Resolver<ResolversTypes['Float'], ParentType, ContextType>;
  genesisHeights?: Resolver<Array<ResolversTypes['GenesisHeight']>, ParentType, ContextType>;
  networkHashRate?: Resolver<ResolversTypes['Float'], ParentType, ContextType>;
  networkHost?: Resolver<ResolversTypes['String'], ParentType, ContextType>;
  networkId?: Resolver<ResolversTypes['String'], ParentType, ContextType>;
  nodeBlockDelay?: Resolver<ResolversTypes['Int'], ParentType, ContextType>;
  nodeChains?: Resolver<Array<ResolversTypes['String']>, ParentType, ContextType>;
  nodeLatestBehaviorHeight?: Resolver<ResolversTypes['Int'], ParentType, ContextType>;
  nodePackageVersion?: Resolver<ResolversTypes['String'], ParentType, ContextType>;
  nodeServiceDate?: Resolver<Maybe<ResolversTypes['DateTime']>, ParentType, ContextType>;
  numberOfChains?: Resolver<ResolversTypes['Int'], ParentType, ContextType>;
  totalDifficulty?: Resolver<ResolversTypes['Float'], ParentType, ContextType>;
  transactionCount?: Resolver<ResolversTypes['Int'], ParentType, ContextType>;
  __isTypeOf?: IsTypeOfResolverFn<ParentType, ContextType>;
};

export type NodeResolvers<
  ContextType = any,
  ParentType extends ResolversParentTypes['Node'] = ResolversParentTypes['Node'],
> = {
  __resolveType: TypeResolveFn<
    | 'Block'
    | 'Event'
    | 'FungibleAccount'
    | 'FungibleChainAccount'
    | 'NonFungibleAccount'
    | 'NonFungibleChainAccount'
    | 'NonFungibleTokenBalance'
    | 'Pool'
    | 'Signer'
    | 'Transaction'
    | 'Transfer',
    ParentType,
    ContextType
  >;
  id?: Resolver<ResolversTypes['ID'], ParentType, ContextType>;
};

export type NonFungibleAccountResolvers<
  ContextType = any,
  ParentType extends
    ResolversParentTypes['NonFungibleAccount'] = ResolversParentTypes['NonFungibleAccount'],
> = {
  accountName?: Resolver<ResolversTypes['String'], ParentType, ContextType>;
  chainAccounts?: Resolver<
    Array<ResolversTypes['NonFungibleChainAccount']>,
    ParentType,
    ContextType
  >;
  id?: Resolver<ResolversTypes['ID'], ParentType, ContextType>;
  nonFungibleTokenBalances?: Resolver<
    Array<ResolversTypes['NonFungibleTokenBalance']>,
    ParentType,
    ContextType
  >;
  transactions?: Resolver<
    ResolversTypes['NonFungibleAccountTransactionsConnection'],
    ParentType,
    ContextType,
    Partial<NonFungibleAccountTransactionsArgs>
  >;
  __isTypeOf?: IsTypeOfResolverFn<ParentType, ContextType>;
};

export type NonFungibleAccountTransactionsConnectionResolvers<
  ContextType = any,
  ParentType extends
    ResolversParentTypes['NonFungibleAccountTransactionsConnection'] = ResolversParentTypes['NonFungibleAccountTransactionsConnection'],
> = {
  edges?: Resolver<
    Array<ResolversTypes['NonFungibleAccountTransactionsConnectionEdge']>,
    ParentType,
    ContextType
  >;
  pageInfo?: Resolver<ResolversTypes['PageInfo'], ParentType, ContextType>;
  totalCount?: Resolver<ResolversTypes['Int'], ParentType, ContextType>;
  __isTypeOf?: IsTypeOfResolverFn<ParentType, ContextType>;
};

export type NonFungibleAccountTransactionsConnectionEdgeResolvers<
  ContextType = any,
  ParentType extends
    ResolversParentTypes['NonFungibleAccountTransactionsConnectionEdge'] = ResolversParentTypes['NonFungibleAccountTransactionsConnectionEdge'],
> = {
  cursor?: Resolver<ResolversTypes['String'], ParentType, ContextType>;
  node?: Resolver<ResolversTypes['Transaction'], ParentType, ContextType>;
  __isTypeOf?: IsTypeOfResolverFn<ParentType, ContextType>;
};

export type NonFungibleChainAccountResolvers<
  ContextType = any,
  ParentType extends
    ResolversParentTypes['NonFungibleChainAccount'] = ResolversParentTypes['NonFungibleChainAccount'],
> = {
  accountName?: Resolver<ResolversTypes['String'], ParentType, ContextType>;
  chainId?: Resolver<ResolversTypes['String'], ParentType, ContextType>;
  id?: Resolver<ResolversTypes['ID'], ParentType, ContextType>;
  nonFungibleTokenBalances?: Resolver<
    Array<ResolversTypes['NonFungibleTokenBalance']>,
    ParentType,
    ContextType
  >;
  transactions?: Resolver<
    ResolversTypes['NonFungibleChainAccountTransactionsConnection'],
    ParentType,
    ContextType,
    Partial<NonFungibleChainAccountTransactionsArgs>
  >;
  __isTypeOf?: IsTypeOfResolverFn<ParentType, ContextType>;
};

export type NonFungibleChainAccountTransactionsConnectionResolvers<
  ContextType = any,
  ParentType extends
    ResolversParentTypes['NonFungibleChainAccountTransactionsConnection'] = ResolversParentTypes['NonFungibleChainAccountTransactionsConnection'],
> = {
  edges?: Resolver<
    Array<ResolversTypes['NonFungibleChainAccountTransactionsConnectionEdge']>,
    ParentType,
    ContextType
  >;
  pageInfo?: Resolver<ResolversTypes['PageInfo'], ParentType, ContextType>;
  totalCount?: Resolver<ResolversTypes['Int'], ParentType, ContextType>;
  __isTypeOf?: IsTypeOfResolverFn<ParentType, ContextType>;
};

export type NonFungibleChainAccountTransactionsConnectionEdgeResolvers<
  ContextType = any,
  ParentType extends
    ResolversParentTypes['NonFungibleChainAccountTransactionsConnectionEdge'] = ResolversParentTypes['NonFungibleChainAccountTransactionsConnectionEdge'],
> = {
  cursor?: Resolver<ResolversTypes['String'], ParentType, ContextType>;
  node?: Resolver<ResolversTypes['Transaction'], ParentType, ContextType>;
  __isTypeOf?: IsTypeOfResolverFn<ParentType, ContextType>;
};

export type NonFungibleTokenResolvers<
  ContextType = any,
  ParentType extends
    ResolversParentTypes['NonFungibleToken'] = ResolversParentTypes['NonFungibleToken'],
> = {
  precision?: Resolver<ResolversTypes['Int'], ParentType, ContextType>;
  supply?: Resolver<ResolversTypes['Int'], ParentType, ContextType>;
  uri?: Resolver<ResolversTypes['String'], ParentType, ContextType>;
  __isTypeOf?: IsTypeOfResolverFn<ParentType, ContextType>;
};

export type NonFungibleTokenBalanceResolvers<
  ContextType = any,
  ParentType extends
    ResolversParentTypes['NonFungibleTokenBalance'] = ResolversParentTypes['NonFungibleTokenBalance'],
> = {
  accountName?: Resolver<ResolversTypes['String'], ParentType, ContextType>;
  balance?: Resolver<ResolversTypes['Int'], ParentType, ContextType>;
  chainId?: Resolver<ResolversTypes['String'], ParentType, ContextType>;
  guard?: Resolver<ResolversTypes['IGuard'], ParentType, ContextType>;
  id?: Resolver<ResolversTypes['ID'], ParentType, ContextType>;
  info?: Resolver<Maybe<ResolversTypes['NonFungibleToken']>, ParentType, ContextType>;
  tokenId?: Resolver<ResolversTypes['String'], ParentType, ContextType>;
  version?: Resolver<ResolversTypes['String'], ParentType, ContextType>;
  __isTypeOf?: IsTypeOfResolverFn<ParentType, ContextType>;
};

export type PactQueryResponseResolvers<
  ContextType = any,
  ParentType extends
    ResolversParentTypes['PactQueryResponse'] = ResolversParentTypes['PactQueryResponse'],
> = {
  chainId?: Resolver<ResolversTypes['String'], ParentType, ContextType>;
  code?: Resolver<ResolversTypes['String'], ParentType, ContextType>;
  error?: Resolver<Maybe<ResolversTypes['String']>, ParentType, ContextType>;
  result?: Resolver<Maybe<ResolversTypes['String']>, ParentType, ContextType>;
  status?: Resolver<ResolversTypes['String'], ParentType, ContextType>;
  __isTypeOf?: IsTypeOfResolverFn<ParentType, ContextType>;
};

export type PageInfoResolvers<
  ContextType = any,
  ParentType extends ResolversParentTypes['PageInfo'] = ResolversParentTypes['PageInfo'],
> = {
  endCursor?: Resolver<Maybe<ResolversTypes['String']>, ParentType, ContextType>;
  hasNextPage?: Resolver<ResolversTypes['Boolean'], ParentType, ContextType>;
  hasPreviousPage?: Resolver<ResolversTypes['Boolean'], ParentType, ContextType>;
  startCursor?: Resolver<Maybe<ResolversTypes['String']>, ParentType, ContextType>;
  __isTypeOf?: IsTypeOfResolverFn<ParentType, ContextType>;
};

export type PoolResolvers<
  ContextType = any,
  ParentType extends ResolversParentTypes['Pool'] = ResolversParentTypes['Pool'],
> = {
  address?: Resolver<ResolversTypes['String'], ParentType, ContextType>;
  apr24h?: Resolver<ResolversTypes['Decimal'], ParentType, ContextType>;
  charts?: Resolver<
    ResolversTypes['PoolCharts'],
    ParentType,
    ContextType,
    RequireFields<PoolChartsArgs, 'timeFrame'>
  >;
  createdAt?: Resolver<ResolversTypes['DateTime'], ParentType, ContextType>;
  fees24hUsd?: Resolver<ResolversTypes['Decimal'], ParentType, ContextType>;
  feesChange24h?: Resolver<ResolversTypes['Float'], ParentType, ContextType>;
  id?: Resolver<ResolversTypes['ID'], ParentType, ContextType>;
  key?: Resolver<ResolversTypes['String'], ParentType, ContextType>;
  reserve0?: Resolver<ResolversTypes['String'], ParentType, ContextType>;
  reserve1?: Resolver<ResolversTypes['String'], ParentType, ContextType>;
  token0?: Resolver<ResolversTypes['Token'], ParentType, ContextType>;
  token1?: Resolver<ResolversTypes['Token'], ParentType, ContextType>;
  totalSupply?: Resolver<ResolversTypes['String'], ParentType, ContextType>;
  transactionCount24h?: Resolver<ResolversTypes['Int'], ParentType, ContextType>;
  transactionCountChange24h?: Resolver<ResolversTypes['Float'], ParentType, ContextType>;
  transactions?: Resolver<
    Maybe<ResolversTypes['PoolTransactionsConnection']>,
    ParentType,
    ContextType,
    Partial<PoolTransactionsArgs>
  >;
  tvlChange24h?: Resolver<ResolversTypes['Float'], ParentType, ContextType>;
  tvlUsd?: Resolver<ResolversTypes['Decimal'], ParentType, ContextType>;
  updatedAt?: Resolver<ResolversTypes['DateTime'], ParentType, ContextType>;
  volume7dUsd?: Resolver<ResolversTypes['Decimal'], ParentType, ContextType>;
  volume24hUsd?: Resolver<ResolversTypes['Decimal'], ParentType, ContextType>;
  volumeChange24h?: Resolver<ResolversTypes['Float'], ParentType, ContextType>;
  __isTypeOf?: IsTypeOfResolverFn<ParentType, ContextType>;
};

export type PoolChartsResolvers<
  ContextType = any,
  ParentType extends ResolversParentTypes['PoolCharts'] = ResolversParentTypes['PoolCharts'],
> = {
  fees?: Resolver<Array<ResolversTypes['ChartDataPoint']>, ParentType, ContextType>;
  tvl?: Resolver<Array<ResolversTypes['ChartDataPoint']>, ParentType, ContextType>;
  volume?: Resolver<Array<ResolversTypes['ChartDataPoint']>, ParentType, ContextType>;
  __isTypeOf?: IsTypeOfResolverFn<ParentType, ContextType>;
};

export type PoolTransactionResolvers<
  ContextType = any,
  ParentType extends
    ResolversParentTypes['PoolTransaction'] = ResolversParentTypes['PoolTransaction'],
> = {
  amount0In?: Resolver<ResolversTypes['Decimal'], ParentType, ContextType>;
  amount0Out?: Resolver<ResolversTypes['Decimal'], ParentType, ContextType>;
  amount1In?: Resolver<ResolversTypes['Decimal'], ParentType, ContextType>;
  amount1Out?: Resolver<ResolversTypes['Decimal'], ParentType, ContextType>;
  amountUsd?: Resolver<ResolversTypes['Decimal'], ParentType, ContextType>;
  id?: Resolver<ResolversTypes['ID'], ParentType, ContextType>;
  maker?: Resolver<ResolversTypes['String'], ParentType, ContextType>;
  requestkey?: Resolver<ResolversTypes['String'], ParentType, ContextType>;
  timestamp?: Resolver<ResolversTypes['DateTime'], ParentType, ContextType>;
  transactionId?: Resolver<Maybe<ResolversTypes['Int']>, ParentType, ContextType>;
  transactionType?: Resolver<ResolversTypes['PoolTransactionType'], ParentType, ContextType>;
  __isTypeOf?: IsTypeOfResolverFn<ParentType, ContextType>;
};

export type PoolTransactionEdgeResolvers<
  ContextType = any,
  ParentType extends
    ResolversParentTypes['PoolTransactionEdge'] = ResolversParentTypes['PoolTransactionEdge'],
> = {
  cursor?: Resolver<ResolversTypes['String'], ParentType, ContextType>;
  node?: Resolver<ResolversTypes['PoolTransaction'], ParentType, ContextType>;
  __isTypeOf?: IsTypeOfResolverFn<ParentType, ContextType>;
};

export type PoolTransactionsConnectionResolvers<
  ContextType = any,
  ParentType extends
    ResolversParentTypes['PoolTransactionsConnection'] = ResolversParentTypes['PoolTransactionsConnection'],
> = {
  edges?: Resolver<Maybe<Array<ResolversTypes['PoolTransactionEdge']>>, ParentType, ContextType>;
  pageInfo?: Resolver<Maybe<ResolversTypes['PageInfo']>, ParentType, ContextType>;
  totalCount?: Resolver<Maybe<ResolversTypes['Int']>, ParentType, ContextType>;
  __isTypeOf?: IsTypeOfResolverFn<ParentType, ContextType>;
};

export type QueryResolvers<
  ContextType = any,
  ParentType extends ResolversParentTypes['Query'] = ResolversParentTypes['Query'],
> = {
  block?: Resolver<
    Maybe<ResolversTypes['Block']>,
    ParentType,
    ContextType,
    RequireFields<QueryBlockArgs, 'hash'>
  >;
  blocksFromDepth?: Resolver<
    Maybe<ResolversTypes['QueryBlocksFromDepthConnection']>,
    ParentType,
    ContextType,
    RequireFields<QueryBlocksFromDepthArgs, 'minimumDepth'>
  >;
  blocksFromHeight?: Resolver<
    ResolversTypes['QueryBlocksFromHeightConnection'],
    ParentType,
    ContextType,
    RequireFields<QueryBlocksFromHeightArgs, 'startHeight'>
  >;
  completedBlockHeights?: Resolver<
    ResolversTypes['QueryCompletedBlockHeightsConnection'],
    ParentType,
    ContextType,
    RequireFields<QueryCompletedBlockHeightsArgs, 'completedHeights' | 'heightCount'>
  >;
  dexMetrics?: Resolver<
    ResolversTypes['DexMetrics'],
    ParentType,
    ContextType,
    Partial<QueryDexMetricsArgs>
  >;
  events?: Resolver<
    ResolversTypes['QueryEventsConnection'],
    ParentType,
    ContextType,
    RequireFields<QueryEventsArgs, 'qualifiedEventName'>
  >;
  fungibleAccount?: Resolver<
    Maybe<ResolversTypes['FungibleAccount']>,
    ParentType,
    ContextType,
    RequireFields<QueryFungibleAccountArgs, 'accountName' | 'fungibleName'>
  >;
  fungibleAccountsByPublicKey?: Resolver<
    Array<ResolversTypes['FungibleAccount']>,
    ParentType,
    ContextType,
    RequireFields<QueryFungibleAccountsByPublicKeyArgs, 'fungibleName' | 'publicKey'>
  >;
  fungibleChainAccount?: Resolver<
    Maybe<ResolversTypes['FungibleChainAccount']>,
    ParentType,
    ContextType,
    RequireFields<QueryFungibleChainAccountArgs, 'accountName' | 'chainId' | 'fungibleName'>
  >;
  fungibleChainAccounts?: Resolver<
    Maybe<Array<ResolversTypes['FungibleChainAccount']>>,
    ParentType,
    ContextType,
    RequireFields<QueryFungibleChainAccountsArgs, 'accountName' | 'fungibleName'>
  >;
  fungibleChainAccountsByPublicKey?: Resolver<
    Array<ResolversTypes['FungibleChainAccount']>,
    ParentType,
    ContextType,
    RequireFields<
      QueryFungibleChainAccountsByPublicKeyArgs,
      'chainId' | 'fungibleName' | 'publicKey'
    >
  >;
  gasLimitEstimate?: Resolver<
    Array<ResolversTypes['GasLimitEstimation']>,
    ParentType,
    ContextType,
    RequireFields<QueryGasLimitEstimateArgs, 'input'>
  >;
  graphConfiguration?: Resolver<ResolversTypes['GraphConfiguration'], ParentType, ContextType>;
  lastBlockHeight?: Resolver<Maybe<ResolversTypes['BigInt']>, ParentType, ContextType>;
  liquidityPositions?: Resolver<
    ResolversTypes['LiquidityPositionsConnection'],
    ParentType,
    ContextType,
    RequireFields<QueryLiquidityPositionsArgs, 'orderBy' | 'walletAddress'>
  >;
  networkInfo?: Resolver<Maybe<ResolversTypes['NetworkInfo']>, ParentType, ContextType>;
  node?: Resolver<
    Maybe<ResolversTypes['Node']>,
    ParentType,
    ContextType,
    RequireFields<QueryNodeArgs, 'id'>
  >;
  nodes?: Resolver<
    Array<Maybe<ResolversTypes['Node']>>,
    ParentType,
    ContextType,
    RequireFields<QueryNodesArgs, 'ids'>
  >;
  nonFungibleAccount?: Resolver<
    Maybe<ResolversTypes['NonFungibleAccount']>,
    ParentType,
    ContextType,
    RequireFields<QueryNonFungibleAccountArgs, 'accountName'>
  >;
  nonFungibleChainAccount?: Resolver<
    Maybe<ResolversTypes['NonFungibleChainAccount']>,
    ParentType,
    ContextType,
    RequireFields<QueryNonFungibleChainAccountArgs, 'accountName' | 'chainId'>
  >;
  pactQuery?: Resolver<
    Array<ResolversTypes['PactQueryResponse']>,
    ParentType,
    ContextType,
    RequireFields<QueryPactQueryArgs, 'pactQuery'>
  >;
  pool?: Resolver<
    Maybe<ResolversTypes['Pool']>,
    ParentType,
    ContextType,
    RequireFields<QueryPoolArgs, 'id'>
  >;
  poolTransactions?: Resolver<
    Maybe<ResolversTypes['PoolTransactionsConnection']>,
    ParentType,
    ContextType,
    RequireFields<QueryPoolTransactionsArgs, 'pairId'>
  >;
  pools?: Resolver<
    ResolversTypes['QueryPoolsConnection'],
    ParentType,
    ContextType,
    RequireFields<QueryPoolsArgs, 'orderBy'>
  >;
  tokens?: Resolver<
    ResolversTypes['QueryTokensConnection'],
    ParentType,
    ContextType,
    Partial<QueryTokensArgs>
  >;
  transaction?: Resolver<
    Maybe<ResolversTypes['Transaction']>,
    ParentType,
    ContextType,
    RequireFields<QueryTransactionArgs, 'requestKey'>
  >;
  transactions?: Resolver<
    ResolversTypes['QueryTransactionsConnection'],
    ParentType,
    ContextType,
    Partial<QueryTransactionsArgs>
  >;
  transactionsByPublicKey?: Resolver<
    ResolversTypes['QueryTransactionsByPublicKeyConnection'],
    ParentType,
    ContextType,
    RequireFields<QueryTransactionsByPublicKeyArgs, 'publicKey'>
  >;
  transfers?: Resolver<
    ResolversTypes['QueryTransfersConnection'],
    ParentType,
    ContextType,
    Partial<QueryTransfersArgs>
  >;
};

export type QueryBlocksFromDepthConnectionResolvers<
  ContextType = any,
  ParentType extends
    ResolversParentTypes['QueryBlocksFromDepthConnection'] = ResolversParentTypes['QueryBlocksFromDepthConnection'],
> = {
  edges?: Resolver<
    Array<ResolversTypes['QueryBlocksFromDepthConnectionEdge']>,
    ParentType,
    ContextType
  >;
  pageInfo?: Resolver<ResolversTypes['PageInfo'], ParentType, ContextType>;
  __isTypeOf?: IsTypeOfResolverFn<ParentType, ContextType>;
};

export type QueryBlocksFromDepthConnectionEdgeResolvers<
  ContextType = any,
  ParentType extends
    ResolversParentTypes['QueryBlocksFromDepthConnectionEdge'] = ResolversParentTypes['QueryBlocksFromDepthConnectionEdge'],
> = {
  cursor?: Resolver<ResolversTypes['String'], ParentType, ContextType>;
  node?: Resolver<ResolversTypes['Block'], ParentType, ContextType>;
  __isTypeOf?: IsTypeOfResolverFn<ParentType, ContextType>;
};

export type QueryBlocksFromHeightConnectionResolvers<
  ContextType = any,
  ParentType extends
    ResolversParentTypes['QueryBlocksFromHeightConnection'] = ResolversParentTypes['QueryBlocksFromHeightConnection'],
> = {
  edges?: Resolver<
    Array<ResolversTypes['QueryBlocksFromHeightConnectionEdge']>,
    ParentType,
    ContextType
  >;
  pageInfo?: Resolver<ResolversTypes['PageInfo'], ParentType, ContextType>;
  __isTypeOf?: IsTypeOfResolverFn<ParentType, ContextType>;
};

export type QueryBlocksFromHeightConnectionEdgeResolvers<
  ContextType = any,
  ParentType extends
    ResolversParentTypes['QueryBlocksFromHeightConnectionEdge'] = ResolversParentTypes['QueryBlocksFromHeightConnectionEdge'],
> = {
  cursor?: Resolver<ResolversTypes['String'], ParentType, ContextType>;
  node?: Resolver<ResolversTypes['Block'], ParentType, ContextType>;
  __isTypeOf?: IsTypeOfResolverFn<ParentType, ContextType>;
};

export type QueryCompletedBlockHeightsConnectionResolvers<
  ContextType = any,
  ParentType extends
    ResolversParentTypes['QueryCompletedBlockHeightsConnection'] = ResolversParentTypes['QueryCompletedBlockHeightsConnection'],
> = {
  edges?: Resolver<
    Array<Maybe<ResolversTypes['QueryCompletedBlockHeightsConnectionEdge']>>,
    ParentType,
    ContextType
  >;
  pageInfo?: Resolver<ResolversTypes['PageInfo'], ParentType, ContextType>;
  __isTypeOf?: IsTypeOfResolverFn<ParentType, ContextType>;
};

export type QueryCompletedBlockHeightsConnectionEdgeResolvers<
  ContextType = any,
  ParentType extends
    ResolversParentTypes['QueryCompletedBlockHeightsConnectionEdge'] = ResolversParentTypes['QueryCompletedBlockHeightsConnectionEdge'],
> = {
  cursor?: Resolver<ResolversTypes['String'], ParentType, ContextType>;
  node?: Resolver<ResolversTypes['Block'], ParentType, ContextType>;
  __isTypeOf?: IsTypeOfResolverFn<ParentType, ContextType>;
};

export type QueryEventsConnectionResolvers<
  ContextType = any,
  ParentType extends
    ResolversParentTypes['QueryEventsConnection'] = ResolversParentTypes['QueryEventsConnection'],
> = {
  edges?: Resolver<Array<ResolversTypes['QueryEventsConnectionEdge']>, ParentType, ContextType>;
  pageInfo?: Resolver<ResolversTypes['PageInfo'], ParentType, ContextType>;
  totalCount?: Resolver<ResolversTypes['Int'], ParentType, ContextType>;
  __isTypeOf?: IsTypeOfResolverFn<ParentType, ContextType>;
};

export type QueryEventsConnectionEdgeResolvers<
  ContextType = any,
  ParentType extends
    ResolversParentTypes['QueryEventsConnectionEdge'] = ResolversParentTypes['QueryEventsConnectionEdge'],
> = {
  cursor?: Resolver<ResolversTypes['String'], ParentType, ContextType>;
  node?: Resolver<ResolversTypes['Event'], ParentType, ContextType>;
  __isTypeOf?: IsTypeOfResolverFn<ParentType, ContextType>;
};

export type QueryPoolsConnectionResolvers<
  ContextType = any,
  ParentType extends
    ResolversParentTypes['QueryPoolsConnection'] = ResolversParentTypes['QueryPoolsConnection'],
> = {
  edges?: Resolver<Array<ResolversTypes['QueryPoolsConnectionEdge']>, ParentType, ContextType>;
  pageInfo?: Resolver<ResolversTypes['PageInfo'], ParentType, ContextType>;
  totalCount?: Resolver<ResolversTypes['Int'], ParentType, ContextType>;
  __isTypeOf?: IsTypeOfResolverFn<ParentType, ContextType>;
};

export type QueryPoolsConnectionEdgeResolvers<
  ContextType = any,
  ParentType extends
    ResolversParentTypes['QueryPoolsConnectionEdge'] = ResolversParentTypes['QueryPoolsConnectionEdge'],
> = {
  cursor?: Resolver<ResolversTypes['String'], ParentType, ContextType>;
  node?: Resolver<ResolversTypes['Pool'], ParentType, ContextType>;
  __isTypeOf?: IsTypeOfResolverFn<ParentType, ContextType>;
};

export type QueryTokensConnectionResolvers<
  ContextType = any,
  ParentType extends
    ResolversParentTypes['QueryTokensConnection'] = ResolversParentTypes['QueryTokensConnection'],
> = {
  edges?: Resolver<Array<ResolversTypes['QueryTokensEdge']>, ParentType, ContextType>;
  pageInfo?: Resolver<ResolversTypes['PageInfo'], ParentType, ContextType>;
  __isTypeOf?: IsTypeOfResolverFn<ParentType, ContextType>;
};

export type QueryTokensEdgeResolvers<
  ContextType = any,
  ParentType extends
    ResolversParentTypes['QueryTokensEdge'] = ResolversParentTypes['QueryTokensEdge'],
> = {
  cursor?: Resolver<ResolversTypes['String'], ParentType, ContextType>;
  node?: Resolver<ResolversTypes['Token'], ParentType, ContextType>;
  __isTypeOf?: IsTypeOfResolverFn<ParentType, ContextType>;
};

export type QueryTransactionsByPublicKeyConnectionResolvers<
  ContextType = any,
  ParentType extends
    ResolversParentTypes['QueryTransactionsByPublicKeyConnection'] = ResolversParentTypes['QueryTransactionsByPublicKeyConnection'],
> = {
  edges?: Resolver<
    Array<ResolversTypes['QueryTransactionsByPublicKeyConnectionEdge']>,
    ParentType,
    ContextType
  >;
  pageInfo?: Resolver<ResolversTypes['PageInfo'], ParentType, ContextType>;
  totalCount?: Resolver<ResolversTypes['Int'], ParentType, ContextType>;
  __isTypeOf?: IsTypeOfResolverFn<ParentType, ContextType>;
};

export type QueryTransactionsByPublicKeyConnectionEdgeResolvers<
  ContextType = any,
  ParentType extends
    ResolversParentTypes['QueryTransactionsByPublicKeyConnectionEdge'] = ResolversParentTypes['QueryTransactionsByPublicKeyConnectionEdge'],
> = {
  cursor?: Resolver<ResolversTypes['String'], ParentType, ContextType>;
  node?: Resolver<ResolversTypes['Transaction'], ParentType, ContextType>;
  __isTypeOf?: IsTypeOfResolverFn<ParentType, ContextType>;
};

export type QueryTransactionsConnectionResolvers<
  ContextType = any,
  ParentType extends
    ResolversParentTypes['QueryTransactionsConnection'] = ResolversParentTypes['QueryTransactionsConnection'],
> = {
  edges?: Resolver<
    Array<ResolversTypes['QueryTransactionsConnectionEdge']>,
    ParentType,
    ContextType
  >;
  pageInfo?: Resolver<ResolversTypes['PageInfo'], ParentType, ContextType>;
  totalCount?: Resolver<ResolversTypes['Int'], ParentType, ContextType>;
  __isTypeOf?: IsTypeOfResolverFn<ParentType, ContextType>;
};

export type QueryTransactionsConnectionEdgeResolvers<
  ContextType = any,
  ParentType extends
    ResolversParentTypes['QueryTransactionsConnectionEdge'] = ResolversParentTypes['QueryTransactionsConnectionEdge'],
> = {
  cursor?: Resolver<ResolversTypes['String'], ParentType, ContextType>;
  node?: Resolver<ResolversTypes['Transaction'], ParentType, ContextType>;
  __isTypeOf?: IsTypeOfResolverFn<ParentType, ContextType>;
};

export type QueryTransfersConnectionResolvers<
  ContextType = any,
  ParentType extends
    ResolversParentTypes['QueryTransfersConnection'] = ResolversParentTypes['QueryTransfersConnection'],
> = {
  edges?: Resolver<Array<ResolversTypes['QueryTransfersConnectionEdge']>, ParentType, ContextType>;
  pageInfo?: Resolver<ResolversTypes['PageInfo'], ParentType, ContextType>;
  totalCount?: Resolver<ResolversTypes['Int'], ParentType, ContextType>;
  __isTypeOf?: IsTypeOfResolverFn<ParentType, ContextType>;
};

export type QueryTransfersConnectionEdgeResolvers<
  ContextType = any,
  ParentType extends
    ResolversParentTypes['QueryTransfersConnectionEdge'] = ResolversParentTypes['QueryTransfersConnectionEdge'],
> = {
  cursor?: Resolver<ResolversTypes['String'], ParentType, ContextType>;
  node?: Resolver<ResolversTypes['Transfer'], ParentType, ContextType>;
  __isTypeOf?: IsTypeOfResolverFn<ParentType, ContextType>;
};

export type RawGuardResolvers<
  ContextType = any,
  ParentType extends ResolversParentTypes['RawGuard'] = ResolversParentTypes['RawGuard'],
> = {
  keys?: Resolver<Array<ResolversTypes['String']>, ParentType, ContextType>;
  predicate?: Resolver<ResolversTypes['String'], ParentType, ContextType>;
  raw?: Resolver<ResolversTypes['String'], ParentType, ContextType>;
  __isTypeOf?: IsTypeOfResolverFn<ParentType, ContextType>;
};

export type SignerResolvers<
  ContextType = any,
  ParentType extends ResolversParentTypes['Signer'] = ResolversParentTypes['Signer'],
> = {
  address?: Resolver<Maybe<ResolversTypes['String']>, ParentType, ContextType>;
  clist?: Resolver<Array<ResolversTypes['TransactionCapability']>, ParentType, ContextType>;
  id?: Resolver<ResolversTypes['ID'], ParentType, ContextType>;
  orderIndex?: Resolver<Maybe<ResolversTypes['Int']>, ParentType, ContextType>;
  pubkey?: Resolver<ResolversTypes['String'], ParentType, ContextType>;
  scheme?: Resolver<Maybe<ResolversTypes['String']>, ParentType, ContextType>;
  __isTypeOf?: IsTypeOfResolverFn<ParentType, ContextType>;
};

export type SubscriptionResolvers<
  ContextType = any,
  ParentType extends ResolversParentTypes['Subscription'] = ResolversParentTypes['Subscription'],
> = {
  events?: SubscriptionResolver<
    Maybe<Array<ResolversTypes['Event']>>,
    'events',
    ParentType,
    ContextType,
    RequireFields<SubscriptionEventsArgs, 'qualifiedEventName'>
  >;
  newBlocks?: SubscriptionResolver<
    Maybe<Array<ResolversTypes['Block']>>,
    'newBlocks',
    ParentType,
    ContextType,
    Partial<SubscriptionNewBlocksArgs>
  >;
  newBlocksFromDepth?: SubscriptionResolver<
    Maybe<Array<ResolversTypes['Block']>>,
    'newBlocksFromDepth',
    ParentType,
    ContextType,
    RequireFields<SubscriptionNewBlocksFromDepthArgs, 'minimumDepth'>
  >;
  transaction?: SubscriptionResolver<
    Maybe<ResolversTypes['Transaction']>,
    'transaction',
    ParentType,
    ContextType,
    RequireFields<SubscriptionTransactionArgs, 'requestKey'>
  >;
};

export type TokenResolvers<
  ContextType = any,
  ParentType extends ResolversParentTypes['Token'] = ResolversParentTypes['Token'],
> = {
  chainId?: Resolver<ResolversTypes['String'], ParentType, ContextType>;
  id?: Resolver<ResolversTypes['ID'], ParentType, ContextType>;
  name?: Resolver<ResolversTypes['String'], ParentType, ContextType>;
  __isTypeOf?: IsTypeOfResolverFn<ParentType, ContextType>;
};

export type TransactionResolvers<
  ContextType = any,
  ParentType extends ResolversParentTypes['Transaction'] = ResolversParentTypes['Transaction'],
> = {
  cmd?: Resolver<ResolversTypes['TransactionCommand'], ParentType, ContextType>;
  hash?: Resolver<ResolversTypes['String'], ParentType, ContextType>;
  id?: Resolver<ResolversTypes['ID'], ParentType, ContextType>;
  orphanedTransactions?: Resolver<
    Maybe<Array<Maybe<ResolversTypes['Transaction']>>>,
    ParentType,
    ContextType
  >;
  result?: Resolver<ResolversTypes['TransactionInfo'], ParentType, ContextType>;
  sigs?: Resolver<Array<ResolversTypes['TransactionSignature']>, ParentType, ContextType>;
  __isTypeOf?: IsTypeOfResolverFn<ParentType, ContextType>;
};

export type TransactionCapabilityResolvers<
  ContextType = any,
  ParentType extends
    ResolversParentTypes['TransactionCapability'] = ResolversParentTypes['TransactionCapability'],
> = {
  args?: Resolver<ResolversTypes['String'], ParentType, ContextType>;
  name?: Resolver<ResolversTypes['String'], ParentType, ContextType>;
  __isTypeOf?: IsTypeOfResolverFn<ParentType, ContextType>;
};

export type TransactionCommandResolvers<
  ContextType = any,
  ParentType extends
    ResolversParentTypes['TransactionCommand'] = ResolversParentTypes['TransactionCommand'],
> = {
  meta?: Resolver<ResolversTypes['TransactionMeta'], ParentType, ContextType>;
  networkId?: Resolver<ResolversTypes['String'], ParentType, ContextType>;
  nonce?: Resolver<ResolversTypes['String'], ParentType, ContextType>;
  payload?: Resolver<ResolversTypes['TransactionPayload'], ParentType, ContextType>;
  signers?: Resolver<Array<ResolversTypes['Signer']>, ParentType, ContextType>;
  __isTypeOf?: IsTypeOfResolverFn<ParentType, ContextType>;
};

export type TransactionInfoResolvers<
  ContextType = any,
  ParentType extends
    ResolversParentTypes['TransactionInfo'] = ResolversParentTypes['TransactionInfo'],
> = {
  __resolveType: TypeResolveFn<
    'TransactionMempoolInfo' | 'TransactionResult',
    ParentType,
    ContextType
  >;
};

export type TransactionMempoolInfoResolvers<
  ContextType = any,
  ParentType extends
    ResolversParentTypes['TransactionMempoolInfo'] = ResolversParentTypes['TransactionMempoolInfo'],
> = {
  status?: Resolver<Maybe<ResolversTypes['String']>, ParentType, ContextType>;
  __isTypeOf?: IsTypeOfResolverFn<ParentType, ContextType>;
};

export type TransactionMetaResolvers<
  ContextType = any,
  ParentType extends
    ResolversParentTypes['TransactionMeta'] = ResolversParentTypes['TransactionMeta'],
> = {
  chainId?: Resolver<ResolversTypes['BigInt'], ParentType, ContextType>;
  creationTime?: Resolver<ResolversTypes['DateTime'], ParentType, ContextType>;
  gasLimit?: Resolver<ResolversTypes['BigInt'], ParentType, ContextType>;
  gasPrice?: Resolver<ResolversTypes['Float'], ParentType, ContextType>;
  sender?: Resolver<ResolversTypes['String'], ParentType, ContextType>;
  ttl?: Resolver<ResolversTypes['BigInt'], ParentType, ContextType>;
  __isTypeOf?: IsTypeOfResolverFn<ParentType, ContextType>;
};

export type TransactionPayloadResolvers<
  ContextType = any,
  ParentType extends
    ResolversParentTypes['TransactionPayload'] = ResolversParentTypes['TransactionPayload'],
> = {
  __resolveType: TypeResolveFn<'ContinuationPayload' | 'ExecutionPayload', ParentType, ContextType>;
};

export type TransactionResultResolvers<
  ContextType = any,
  ParentType extends
    ResolversParentTypes['TransactionResult'] = ResolversParentTypes['TransactionResult'],
> = {
  badResult?: Resolver<Maybe<ResolversTypes['String']>, ParentType, ContextType>;
  block?: Resolver<ResolversTypes['Block'], ParentType, ContextType>;
  continuation?: Resolver<Maybe<ResolversTypes['String']>, ParentType, ContextType>;
  eventCount?: Resolver<Maybe<ResolversTypes['BigInt']>, ParentType, ContextType>;
  events?: Resolver<
    ResolversTypes['TransactionResultEventsConnection'],
    ParentType,
    ContextType,
    Partial<TransactionResultEventsArgs>
  >;
  gas?: Resolver<ResolversTypes['BigInt'], ParentType, ContextType>;
  goodResult?: Resolver<Maybe<ResolversTypes['String']>, ParentType, ContextType>;
  height?: Resolver<ResolversTypes['BigInt'], ParentType, ContextType>;
  logs?: Resolver<Maybe<ResolversTypes['String']>, ParentType, ContextType>;
  metadata?: Resolver<ResolversTypes['String'], ParentType, ContextType>;
  transactionId?: Resolver<Maybe<ResolversTypes['BigInt']>, ParentType, ContextType>;
  transfers?: Resolver<
    ResolversTypes['TransactionResultTransfersConnection'],
    ParentType,
    ContextType,
    Partial<TransactionResultTransfersArgs>
  >;
  __isTypeOf?: IsTypeOfResolverFn<ParentType, ContextType>;
};

export type TransactionResultEventsConnectionResolvers<
  ContextType = any,
  ParentType extends
    ResolversParentTypes['TransactionResultEventsConnection'] = ResolversParentTypes['TransactionResultEventsConnection'],
> = {
  edges?: Resolver<
    Array<Maybe<ResolversTypes['TransactionResultEventsConnectionEdge']>>,
    ParentType,
    ContextType
  >;
  pageInfo?: Resolver<ResolversTypes['PageInfo'], ParentType, ContextType>;
  totalCount?: Resolver<ResolversTypes['Int'], ParentType, ContextType>;
  __isTypeOf?: IsTypeOfResolverFn<ParentType, ContextType>;
};

export type TransactionResultEventsConnectionEdgeResolvers<
  ContextType = any,
  ParentType extends
    ResolversParentTypes['TransactionResultEventsConnectionEdge'] = ResolversParentTypes['TransactionResultEventsConnectionEdge'],
> = {
  cursor?: Resolver<ResolversTypes['String'], ParentType, ContextType>;
  node?: Resolver<ResolversTypes['Event'], ParentType, ContextType>;
  __isTypeOf?: IsTypeOfResolverFn<ParentType, ContextType>;
};

export type TransactionResultTransfersConnectionResolvers<
  ContextType = any,
  ParentType extends
    ResolversParentTypes['TransactionResultTransfersConnection'] = ResolversParentTypes['TransactionResultTransfersConnection'],
> = {
  edges?: Resolver<
    Array<Maybe<ResolversTypes['TransactionResultTransfersConnectionEdge']>>,
    ParentType,
    ContextType
  >;
  pageInfo?: Resolver<ResolversTypes['PageInfo'], ParentType, ContextType>;
  totalCount?: Resolver<ResolversTypes['Int'], ParentType, ContextType>;
  __isTypeOf?: IsTypeOfResolverFn<ParentType, ContextType>;
};

export type TransactionResultTransfersConnectionEdgeResolvers<
  ContextType = any,
  ParentType extends
    ResolversParentTypes['TransactionResultTransfersConnectionEdge'] = ResolversParentTypes['TransactionResultTransfersConnectionEdge'],
> = {
  cursor?: Resolver<ResolversTypes['String'], ParentType, ContextType>;
  node?: Resolver<ResolversTypes['Transfer'], ParentType, ContextType>;
  __isTypeOf?: IsTypeOfResolverFn<ParentType, ContextType>;
};

export type TransactionSignatureResolvers<
  ContextType = any,
  ParentType extends
    ResolversParentTypes['TransactionSignature'] = ResolversParentTypes['TransactionSignature'],
> = {
  sig?: Resolver<ResolversTypes['String'], ParentType, ContextType>;
  __isTypeOf?: IsTypeOfResolverFn<ParentType, ContextType>;
};

export type TransferResolvers<
  ContextType = any,
  ParentType extends ResolversParentTypes['Transfer'] = ResolversParentTypes['Transfer'],
> = {
  amount?: Resolver<ResolversTypes['Decimal'], ParentType, ContextType>;
  block?: Resolver<ResolversTypes['Block'], ParentType, ContextType>;
  blockHash?: Resolver<ResolversTypes['String'], ParentType, ContextType>;
  chainId?: Resolver<ResolversTypes['BigInt'], ParentType, ContextType>;
  creationTime?: Resolver<ResolversTypes['DateTime'], ParentType, ContextType>;
  crossChainTransfer?: Resolver<Maybe<ResolversTypes['Transfer']>, ParentType, ContextType>;
  height?: Resolver<ResolversTypes['BigInt'], ParentType, ContextType>;
  id?: Resolver<ResolversTypes['ID'], ParentType, ContextType>;
  moduleHash?: Resolver<ResolversTypes['String'], ParentType, ContextType>;
  moduleName?: Resolver<ResolversTypes['String'], ParentType, ContextType>;
  orderIndex?: Resolver<ResolversTypes['BigInt'], ParentType, ContextType>;
  receiverAccount?: Resolver<ResolversTypes['String'], ParentType, ContextType>;
  requestKey?: Resolver<ResolversTypes['String'], ParentType, ContextType>;
  senderAccount?: Resolver<ResolversTypes['String'], ParentType, ContextType>;
  transaction?: Resolver<Maybe<ResolversTypes['Transaction']>, ParentType, ContextType>;
  __isTypeOf?: IsTypeOfResolverFn<ParentType, ContextType>;
};

export type UserGuardResolvers<
  ContextType = any,
  ParentType extends ResolversParentTypes['UserGuard'] = ResolversParentTypes['UserGuard'],
> = {
  args?: Resolver<Array<ResolversTypes['String']>, ParentType, ContextType>;
  fun?: Resolver<ResolversTypes['String'], ParentType, ContextType>;
  keys?: Resolver<Array<ResolversTypes['String']>, ParentType, ContextType>;
  predicate?: Resolver<ResolversTypes['String'], ParentType, ContextType>;
  raw?: Resolver<ResolversTypes['String'], ParentType, ContextType>;
  __isTypeOf?: IsTypeOfResolverFn<ParentType, ContextType>;
};

export type Resolvers<ContextType = any> = {
  BigInt?: GraphQLScalarType;
  Block?: BlockResolvers<ContextType>;
  BlockEventsConnection?: BlockEventsConnectionResolvers<ContextType>;
  BlockEventsConnectionEdge?: BlockEventsConnectionEdgeResolvers<ContextType>;
  BlockNeighbor?: BlockNeighborResolvers<ContextType>;
  BlockTransactionsConnection?: BlockTransactionsConnectionResolvers<ContextType>;
  BlockTransactionsConnectionEdge?: BlockTransactionsConnectionEdgeResolvers<ContextType>;
  ChartDataPoint?: ChartDataPointResolvers<ContextType>;
  ContinuationPayload?: ContinuationPayloadResolvers<ContextType>;
  DateTime?: GraphQLScalarType;
  Decimal?: GraphQLScalarType;
  DexMetrics?: DexMetricsResolvers<ContextType>;
  Event?: EventResolvers<ContextType>;
  ExecutionPayload?: ExecutionPayloadResolvers<ContextType>;
  FungibleAccount?: FungibleAccountResolvers<ContextType>;
  FungibleAccountTransactionsConnection?: FungibleAccountTransactionsConnectionResolvers<ContextType>;
  FungibleAccountTransactionsConnectionEdge?: FungibleAccountTransactionsConnectionEdgeResolvers<ContextType>;
  FungibleAccountTransfersConnection?: FungibleAccountTransfersConnectionResolvers<ContextType>;
  FungibleAccountTransfersConnectionEdge?: FungibleAccountTransfersConnectionEdgeResolvers<ContextType>;
  FungibleChainAccount?: FungibleChainAccountResolvers<ContextType>;
  FungibleChainAccountTransactionsConnection?: FungibleChainAccountTransactionsConnectionResolvers<ContextType>;
  FungibleChainAccountTransactionsConnectionEdge?: FungibleChainAccountTransactionsConnectionEdgeResolvers<ContextType>;
  FungibleChainAccountTransfersConnection?: FungibleChainAccountTransfersConnectionResolvers<ContextType>;
  FungibleChainAccountTransfersConnectionEdge?: FungibleChainAccountTransfersConnectionEdgeResolvers<ContextType>;
  GasLimitEstimation?: GasLimitEstimationResolvers<ContextType>;
  GenesisHeight?: GenesisHeightResolvers<ContextType>;
  GraphConfiguration?: GraphConfigurationResolvers<ContextType>;
  IGuard?: IGuardResolvers<ContextType>;
  KeysetGuard?: KeysetGuardResolvers<ContextType>;
  LiquidityBalance?: LiquidityBalanceResolvers<ContextType>;
  LiquidityPosition?: LiquidityPositionResolvers<ContextType>;
  LiquidityPositionEdge?: LiquidityPositionEdgeResolvers<ContextType>;
  LiquidityPositionsConnection?: LiquidityPositionsConnectionResolvers<ContextType>;
  NetworkInfo?: NetworkInfoResolvers<ContextType>;
  Node?: NodeResolvers<ContextType>;
  NonFungibleAccount?: NonFungibleAccountResolvers<ContextType>;
  NonFungibleAccountTransactionsConnection?: NonFungibleAccountTransactionsConnectionResolvers<ContextType>;
  NonFungibleAccountTransactionsConnectionEdge?: NonFungibleAccountTransactionsConnectionEdgeResolvers<ContextType>;
  NonFungibleChainAccount?: NonFungibleChainAccountResolvers<ContextType>;
  NonFungibleChainAccountTransactionsConnection?: NonFungibleChainAccountTransactionsConnectionResolvers<ContextType>;
  NonFungibleChainAccountTransactionsConnectionEdge?: NonFungibleChainAccountTransactionsConnectionEdgeResolvers<ContextType>;
  NonFungibleToken?: NonFungibleTokenResolvers<ContextType>;
  NonFungibleTokenBalance?: NonFungibleTokenBalanceResolvers<ContextType>;
  PactQueryResponse?: PactQueryResponseResolvers<ContextType>;
  PageInfo?: PageInfoResolvers<ContextType>;
  Pool?: PoolResolvers<ContextType>;
  PoolCharts?: PoolChartsResolvers<ContextType>;
  PoolTransaction?: PoolTransactionResolvers<ContextType>;
  PoolTransactionEdge?: PoolTransactionEdgeResolvers<ContextType>;
  PoolTransactionsConnection?: PoolTransactionsConnectionResolvers<ContextType>;
  Query?: QueryResolvers<ContextType>;
  QueryBlocksFromDepthConnection?: QueryBlocksFromDepthConnectionResolvers<ContextType>;
  QueryBlocksFromDepthConnectionEdge?: QueryBlocksFromDepthConnectionEdgeResolvers<ContextType>;
  QueryBlocksFromHeightConnection?: QueryBlocksFromHeightConnectionResolvers<ContextType>;
  QueryBlocksFromHeightConnectionEdge?: QueryBlocksFromHeightConnectionEdgeResolvers<ContextType>;
  QueryCompletedBlockHeightsConnection?: QueryCompletedBlockHeightsConnectionResolvers<ContextType>;
  QueryCompletedBlockHeightsConnectionEdge?: QueryCompletedBlockHeightsConnectionEdgeResolvers<ContextType>;
  QueryEventsConnection?: QueryEventsConnectionResolvers<ContextType>;
  QueryEventsConnectionEdge?: QueryEventsConnectionEdgeResolvers<ContextType>;
  QueryPoolsConnection?: QueryPoolsConnectionResolvers<ContextType>;
  QueryPoolsConnectionEdge?: QueryPoolsConnectionEdgeResolvers<ContextType>;
  QueryTokensConnection?: QueryTokensConnectionResolvers<ContextType>;
  QueryTokensEdge?: QueryTokensEdgeResolvers<ContextType>;
  QueryTransactionsByPublicKeyConnection?: QueryTransactionsByPublicKeyConnectionResolvers<ContextType>;
  QueryTransactionsByPublicKeyConnectionEdge?: QueryTransactionsByPublicKeyConnectionEdgeResolvers<ContextType>;
  QueryTransactionsConnection?: QueryTransactionsConnectionResolvers<ContextType>;
  QueryTransactionsConnectionEdge?: QueryTransactionsConnectionEdgeResolvers<ContextType>;
  QueryTransfersConnection?: QueryTransfersConnectionResolvers<ContextType>;
  QueryTransfersConnectionEdge?: QueryTransfersConnectionEdgeResolvers<ContextType>;
  RawGuard?: RawGuardResolvers<ContextType>;
  Signer?: SignerResolvers<ContextType>;
  Subscription?: SubscriptionResolvers<ContextType>;
  Token?: TokenResolvers<ContextType>;
  Transaction?: TransactionResolvers<ContextType>;
  TransactionCapability?: TransactionCapabilityResolvers<ContextType>;
  TransactionCommand?: TransactionCommandResolvers<ContextType>;
  TransactionInfo?: TransactionInfoResolvers<ContextType>;
  TransactionMempoolInfo?: TransactionMempoolInfoResolvers<ContextType>;
  TransactionMeta?: TransactionMetaResolvers<ContextType>;
  TransactionPayload?: TransactionPayloadResolvers<ContextType>;
  TransactionResult?: TransactionResultResolvers<ContextType>;
  TransactionResultEventsConnection?: TransactionResultEventsConnectionResolvers<ContextType>;
  TransactionResultEventsConnectionEdge?: TransactionResultEventsConnectionEdgeResolvers<ContextType>;
  TransactionResultTransfersConnection?: TransactionResultTransfersConnectionResolvers<ContextType>;
  TransactionResultTransfersConnectionEdge?: TransactionResultTransfersConnectionEdgeResolvers<ContextType>;
  TransactionSignature?: TransactionSignatureResolvers<ContextType>;
  Transfer?: TransferResolvers<ContextType>;
  UserGuard?: UserGuardResolvers<ContextType>;
};

export type DirectiveResolvers<ContextType = any> = {
  complexity?: ComplexityDirectiveResolver<any, any, ContextType>;
};<|MERGE_RESOLUTION|>--- conflicted
+++ resolved
@@ -104,7 +104,6 @@
   node: Transaction;
 };
 
-<<<<<<< HEAD
 /** A single data point in a chart */
 export type ChartDataPoint = {
   __typename?: 'ChartDataPoint';
@@ -114,8 +113,6 @@
   value: Scalars['Decimal']['output'];
 };
 
-=======
->>>>>>> ba1b929f
 /** The payload of an cont transaction. */
 export type ContinuationPayload = {
   __typename?: 'ContinuationPayload';
@@ -131,7 +128,6 @@
   step?: Maybe<Scalars['Int']['output']>;
 };
 
-<<<<<<< HEAD
 /** DEX metrics including TVL, volume, and pool count */
 export type DexMetrics = {
   __typename?: 'DexMetrics';
@@ -147,8 +143,6 @@
   volumeHistory: Array<ChartDataPoint>;
 };
 
-=======
->>>>>>> ba1b929f
 /** An event emitted by the execution of a smart-contract function. */
 export type Event = Node & {
   __typename?: 'Event';
@@ -342,7 +336,6 @@
   raw: Scalars['String']['output'];
 };
 
-<<<<<<< HEAD
 export type LiquidityBalance = {
   __typename?: 'LiquidityBalance';
   createdAt: Scalars['DateTime']['output'];
@@ -391,8 +384,6 @@
   totalCount: Scalars['Int']['output'];
 };
 
-=======
->>>>>>> ba1b929f
 /** Information about the network. */
 export type NetworkInfo = {
   __typename?: 'NetworkInfo';
@@ -721,14 +712,11 @@
   nonFungibleChainAccount?: Maybe<NonFungibleChainAccount>;
   /** Execute arbitrary Pact code via a local call without gas-estimation or signature-verification (e.g. (+ 1 2) or (coin.get-details <account>)). */
   pactQuery: Array<PactQueryResponse>;
-<<<<<<< HEAD
   /** Retrieve a specific pool by its ID. */
   pool?: Maybe<Pool>;
   poolTransactions?: Maybe<PoolTransactionsConnection>;
   /** Retrieve liquidity pools. Default page size is 20. */
   pools: QueryPoolsConnection;
-=======
->>>>>>> ba1b929f
   tokens: QueryTokensConnection;
   /** Retrieve one transaction by its unique key. Throws an error if multiple transactions are found. */
   transaction?: Maybe<Transaction>;
@@ -776,14 +764,11 @@
   last?: InputMaybe<Scalars['Int']['input']>;
 };
 
-<<<<<<< HEAD
 export type QueryDexMetricsArgs = {
   endDate?: InputMaybe<Scalars['DateTime']['input']>;
   startDate?: InputMaybe<Scalars['DateTime']['input']>;
 };
 
-=======
->>>>>>> ba1b929f
 export type QueryEventsArgs = {
   after?: InputMaybe<Scalars['String']['input']>;
   before?: InputMaybe<Scalars['String']['input']>;
@@ -832,7 +817,6 @@
   input: Array<Scalars['String']['input']>;
 };
 
-<<<<<<< HEAD
 export type QueryLiquidityPositionsArgs = {
   after?: InputMaybe<Scalars['String']['input']>;
   before?: InputMaybe<Scalars['String']['input']>;
@@ -842,8 +826,6 @@
   walletAddress: Scalars['String']['input'];
 };
 
-=======
->>>>>>> ba1b929f
 export type QueryNodeArgs = {
   id: Scalars['ID']['input'];
 };
@@ -865,7 +847,6 @@
   pactQuery: Array<PactQuery>;
 };
 
-<<<<<<< HEAD
 export type QueryPoolArgs = {
   id: Scalars['ID']['input'];
 };
@@ -887,8 +868,6 @@
   orderBy?: InputMaybe<PoolOrderBy>;
 };
 
-=======
->>>>>>> ba1b929f
 export type QueryTokensArgs = {
   after?: InputMaybe<Scalars['String']['input']>;
   before?: InputMaybe<Scalars['String']['input']>;
@@ -986,7 +965,6 @@
   node: Event;
 };
 
-<<<<<<< HEAD
 export type QueryPoolsConnection = {
   __typename?: 'QueryPoolsConnection';
   edges: Array<QueryPoolsConnectionEdge>;
@@ -1000,8 +978,6 @@
   node: Pool;
 };
 
-=======
->>>>>>> ba1b929f
 export type QueryTokensConnection = {
   __typename?: 'QueryTokensConnection';
   edges: Array<QueryTokensEdge>;
@@ -1115,7 +1091,6 @@
   requestKey: Scalars['String']['input'];
 };
 
-<<<<<<< HEAD
 /** Time frame for chart data */
 export enum TimeFrame {
   /** All available data */
@@ -1130,8 +1105,6 @@
   Year = 'YEAR',
 }
 
-=======
->>>>>>> ba1b929f
 export type Token = {
   __typename?: 'Token';
   chainId: Scalars['String']['output'];
