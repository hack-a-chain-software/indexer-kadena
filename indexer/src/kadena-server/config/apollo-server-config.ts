--- conflicted
+++ resolved
@@ -48,9 +48,6 @@
  */
 export const publishSubscribe = new PubSub();
 
-<<<<<<< HEAD
-export interface ResolverContext {
-=======
 /**
  * Resolver context type definition for the GraphQL API
  *
@@ -88,7 +85,6 @@
    * 1. Reduces database load by minimizing the number of queries
    * 2. Improves performance by avoiding redundant queries for the same block
    */
->>>>>>> 265d829a
   getBlocksByHashesLoader: DataLoader<string, BlockOutput>;
 
   /**
@@ -129,7 +125,7 @@
   signal: AbortSignal;
   liquidityPositionRepository: LiquidityPositionRepository;
   dexMetricsRepository: DexMetricsRepository;
-}
+};
 
 /**
  * Factory function that creates a fully initialized GraphQL resolver context
