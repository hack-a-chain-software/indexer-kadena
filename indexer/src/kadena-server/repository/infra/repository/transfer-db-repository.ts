--- conflicted
+++ resolved
@@ -251,7 +251,6 @@
     return pageInfo;
   }
 
-<<<<<<< HEAD
   /**
    * Retrieves cross-chain transfer information by its Pact ID
    *
@@ -263,8 +262,6 @@
    * @param params - Object containing pactId and amount to identify the cross-chain transfer
    * @returns Promise resolving to the transfer data if found
    */
-  async getCrossChainTransferByPactId({ amount, pactId }: GetCrossChainTransferByPactIdParams) {
-=======
   async getCrossChainTransferByPactId({
     amount,
     pactId,
@@ -284,7 +281,6 @@
       requestKeyParam = row.requestkey;
     }
 
->>>>>>> 74916207
     const query = `
       select transfers.id as id,
       transfers.amount as "transferAmount",
