--- conflicted
+++ resolved
@@ -1,26 +1,7 @@
-<<<<<<< HEAD
 import { Transaction } from 'sequelize';
 
 import { sequelize } from '../../config/database';
 import { handleSingleQuery } from '../../kadena-server/utils/raw-query';
-=======
-/**
- * Blockchain Payload Processing Service
- *
- * This module is responsible for processing the payload data from blockchain blocks.
- * It handles the extraction, transformation, and storage of transaction data, events,
- * transfers, signers, and balances from the blockchain into the database.
- *
- * The module provides core functionality for:
- * 1. Processing transaction data from blocks
- * 2. Extracting events from transactions
- * 3. Processing token transfers (both fungible and non-fungible)
- * 4. Storing transaction details and related entities
- * 5. Managing balance records for accounts
- * 6. Extracting guard information for security validation
- */
-
->>>>>>> 265d829a
 import { BlockAttributes } from '../../models/block';
 import Event, { EventAttributes } from '../../models/event';
 import Signer from '../../models/signer';
@@ -209,23 +190,12 @@
       },
     );
 
-<<<<<<< HEAD
     const eventsWithTransactionId = await Promise.all(eventsAttributes);
     await Event.bulkCreate(eventsWithTransactionId, { transaction: tx });
 
     // Process pair creation events
     await processPairCreationEvents(eventsWithTransactionId);
 
-=======
-    // Store events with reference to the transaction
-    const eventsWithTransactionId = eventsAttributes.map(event => ({
-      ...event,
-      transactionId,
-    })) as EventAttributes[];
-    await Event.bulkCreate(eventsWithTransactionId, { transaction: tx });
-
-    // Store signers with reference to the transaction
->>>>>>> 265d829a
     const signers = (cmdData.signers ?? []).map((signer: any, index: number) => ({
       address: signer.address,
       orderIndex: index,
