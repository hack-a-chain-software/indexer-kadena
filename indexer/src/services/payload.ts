--- conflicted
+++ resolved
@@ -241,28 +241,6 @@
     }));
     await Event.bulkCreate(eventsWithTransactionId, { transaction: tx });
 
-<<<<<<< HEAD
-    // Process pair creation events
-    try {
-      await processPairCreationEvents(eventsWithTransactionId, tx);
-    } catch (error) {
-      // These events are not critical for transaction persistence; log with identifiers and emit a metric-like log
-      const requestKey = transactionAttributes.requestkey;
-      const txHash = transactionInfo.hash;
-      const chainId = transactionAttributes.chainId;
-      console.error(
-        `[ERROR][WORKER] Error processing pair creation events: ${
-          error instanceof Error ? error.message : String(error)
-        } | blockId=${block.id} requestKey=${requestKey} txHash=${txHash} chainId=${chainId}`,
-      );
-      // Metric-style log for monitoring data loss of pair events
-      console.warn(
-        `[METRIC][DATA_LOSS][PAIR_EVENTS] count=1 blockId=${block.id} requestKey=${requestKey} txHash=${txHash} chainId=${chainId}`,
-      );
-    }
-
-=======
->>>>>>> eb3fa47d
     const signers = (cmdData.signers ?? []).map((signer: any, index: number) => ({
       address: signer.address,
       orderIndex: index,
