--- conflicted
+++ resolved
@@ -3,11 +3,6 @@
 import { PairService } from './pair-service';
 import { Op, Sequelize, WhereOptions } from 'sequelize';
 import Transaction from '../models/transaction';
-<<<<<<< HEAD
-=======
-import Block from '@/models/block';
-import { getRequiredEnvString } from '@/utils/helpers';
->>>>>>> 994c6dc1
 
 const MODULE_NAMES = [
   'kdlaunch.kdswap-exchange',
