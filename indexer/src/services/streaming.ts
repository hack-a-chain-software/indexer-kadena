--- conflicted
+++ resolved
@@ -93,18 +93,14 @@
     const tx = await sequelize.transaction();
     try {
       const payload = processPayload(block.payloadWithOutputs);
-<<<<<<< HEAD
 
       // Save the block data and process its transactions
       // TODO: [CONSISTENCY] Validate saveBlock result; if null/failed, handle with rollback + DLQ + metric to avoid partial commits
-=======
->>>>>>> eb3fa47d
       await saveBlock({ header: block.header, payload, canonical: null }, tx);
       await tx.commit();
       blocksRecentlyProcessed.add(blockIdentifier);
     } catch (error) {
       await tx.rollback();
-<<<<<<< HEAD
       // TODO: [OBS][METRICS] Increment 'stream.block_failures' with tags { chainId, reason: 'processing' }
       // TODO: [STREAM][DLQ] Persist failed block header to DLQ storage for later reprocessing
       console.error('[ERROR][DATA][DATA_CORRUPT] Failed to process block event', {
@@ -113,9 +109,7 @@
         height: block?.header?.height,
         hash: block?.header?.hash,
       });
-=======
       return;
->>>>>>> eb3fa47d
     }
 
     await defineCanonicalBaseline(
@@ -155,10 +149,7 @@
   setInterval(
     () => {
       blocksRecentlyProcessed.clear();
-<<<<<<< HEAD
       console.info('[INFO][SYNC][STREAMING] blocksRecentlyProcessed cleared');
-=======
->>>>>>> eb3fa47d
     },
     1000 * 60 * 60 * 1, // 1 hour
   );
