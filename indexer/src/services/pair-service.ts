import { Op, Transaction as SequelizeTransaction } from 'sequelize';

import { sequelize } from '../config/database';
import Pair from '../models/pair';
import PoolChart from '../models/pool-chart';
import PoolStats from '../models/pool-stats';
import PoolTransaction, { TransactionType } from '../models/pool-transaction';
import Token from '../models/token';
import LiquidityBalance from '../models/liquidity-balance';
import { PriceService } from './price/price.service';
import { DEFAULT_PROTOCOL } from '../kadena-server/config/apollo-server-config';
import Transaction from '@/models/transaction';

type TokenAmount = number | { decimal: string };

// Cache for token prices in USD
interface TokenPriceCache {
  price: number;
  timestamp: number;
}

interface CreatePairParams {
  moduleName: string;
  name: string;
  parameterText: string;
  parameters: string;
  qualifiedName: string;
  chainId: number;
}

interface TokenReference {
  refName: {
    name: string;
    namespace: string | null;
  };
  refSpec: Array<{
    name: string;
    namespace: string | null;
  }>;
}

export class PairService {
  private static tokenPriceCache: Map<number, TokenPriceCache> = new Map();
  private static readonly PRICE_CACHE_TTL = parseInt(process.env.PRICE_CACHE_TTL || '300000', 10); // Default 5 minutes

  /**
   * Formats a number to exactly 8 decimal places
   * @param value The number to format
   * @returns The formatted number with 8 decimal places
   */
  private static formatTo8Decimals(value: number | string): number {
    const num = typeof value === 'string' ? parseFloat(value) : value;
    if (isNaN(num) || !isFinite(num)) {
      return 0;
    }
    return Number(num.toFixed(8));
  }

  /**
   * Creates a token if it doesn't exist
   * @param tokenRef Token reference from the parameters
   * @param transaction Sequelize transaction
   * @returns Created or found token
   */
  private static async createOrFindToken(
    tokenRef: TokenReference,
    transaction: any,
  ): Promise<Token> {
    const tokenName = tokenRef.refName.name;
    const tokenNamespace = tokenRef.refName.namespace || '';

    const code = tokenNamespace ? `${tokenNamespace}.${tokenName}` : tokenName;

    // Try to find the token by code (which is also the address)
    let token = await Token.findOne({
      where: {
        code,
      },
      transaction,
    });

    // If not found, create a new one
    if (!token) {
      token = await Token.create(
        {
          address: code,
          name: tokenName,
          symbol: tokenName.toUpperCase(),
          code,
          decimals: 18, // Default to 18 decimals
          totalSupply: '0',
          tokenInfo: {
            decimalsToDisplay: 8,
            description: '',
            themeColor: '#000000',
            discordUrl: '',
            mediumUrl: '',
            telegramUrl: '',
            twitterUrl: '',
            websiteUrl: '',
          },
        },
        { transaction },
      );
    }

    return token;
  }

  /**
   * Creates tokens if they don't exist and then creates a pair
   * @param pairs Array of pair creation parameters
   */
  static async createPairs(
    pairs: CreatePairParams[],
    transaction?: SequelizeTransaction | null | undefined,
  ): Promise<void> {
    if (!pairs || pairs.length === 0) {
      return;
    }

    const BATCH_SIZE = 10;
    const batches = [];

    // Split pairs into batches
    for (let i = 0; i < pairs.length; i += BATCH_SIZE) {
      batches.push(pairs.slice(i, i + BATCH_SIZE));
    }

<<<<<<< HEAD
    console.info(`Starting to process ${batches.length} batches of ${BATCH_SIZE} pairs each`);
=======
    // console.log(`Starting to process ${batches.length} batches of ${BATCH_SIZE} pairs each`);
>>>>>>> 8eebbc2f

    // Process batches sequentially
    for (let batchIndex = 0; batchIndex < batches.length; batchIndex++) {
      const batch = batches[batchIndex];
      const progressPercentage = (((batchIndex + 1) / batches.length) * 100).toFixed(2);
<<<<<<< HEAD
      console.info(
        `Progress: ${progressPercentage}% (Create Pairs Batch ${batchIndex + 1}/${batches.length})`,
      );
=======
      // console.log(
      //   `Progress: ${progressPercentage}% (Create Pairs Batch ${batchIndex + 1}/${batches.length})`,
      // );
>>>>>>> 8eebbc2f

      const tx = transaction || (await sequelize.transaction());
      try {
        await Promise.all(
          batch.map(async pair => {
            try {
              // Parse parameters to get token information
              const params = JSON.parse(pair.parameters);
              const token0Ref = params[0] as TokenReference;
              const token1Ref = params[1] as TokenReference;
              const key = params[2] as string;
              const moduleName = pair.moduleName;

              // Create or find both tokens
              const [token0, token1] = await Promise.all([
                this.createOrFindToken(token0Ref, tx),
                this.createOrFindToken(token1Ref, tx),
              ]);

              // Create pair
              await this.createOrFindPair(token0, token1, moduleName, tx);
            } catch (error) {
              console.error('Error creating pair:', error);
              throw error;
            }
          }),
        );
        if (!transaction) {
          await tx.commit();
        }
      } catch (error) {
        if (transaction) {
          await tx.rollback();
        }
        console.error(`Error processing batch ${batchIndex + 1}/${batches.length}:`, error);
      }
    }
<<<<<<< HEAD
    console.info('Finished processing all pair creation batches');
=======
    // console.log('Finished processing all pair creation batches');
>>>>>>> 8eebbc2f
  }

  /**
   * Gets the cached price for a token or calculates it if not cached
   * @param token The token to get price for
   * @returns The token price in USD
   */
  private static async getTokenPriceInUSD(
    token: Token,
    tx?: SequelizeTransaction | undefined,
    protocolAddress = DEFAULT_PROTOCOL,
  ): Promise<number | undefined> {
    const now = Date.now();
    const cached = this.tokenPriceCache.get(token.id);

    // Return cached price if it's still valid
    if (cached && now - cached.timestamp < this.PRICE_CACHE_TTL) {
      return cached.price;
    }

    // Calculate new price
    const price = await this.calculateTokenPriceInUSD(token, { decimal: '1' }, tx, protocolAddress);
    if (price !== undefined) {
      this.tokenPriceCache.set(token.id, { price, timestamp: now });
    }
    return price;
  }

  /**
   * Updates pairs and their statistics based on the provided update events
   * @param updateEvents Array of update events
   */
  static async updatePairs(
    updateEvents: Array<{
      moduleName: string;
      name: string;
      parameterText: string;
      parameters: string;
      qualifiedName: string;
      chainId: number;
      transactionId: number;
    }>,
    transaction?: SequelizeTransaction | null | undefined,
  ): Promise<void> {
    // Process events in smaller batches to avoid connection pool exhaustion
    const BATCH_SIZE = 10;
    const batches = [];

    // Split events into batches
    for (let i = 0; i < updateEvents.length; i += BATCH_SIZE) {
      batches.push(updateEvents.slice(i, i + BATCH_SIZE));
    }

<<<<<<< HEAD
    console.info(`Starting to process ${batches.length} batches of ${BATCH_SIZE} events each`);
=======
    // console.log(`Starting to process ${batches.length} batches of ${BATCH_SIZE} events each`);
>>>>>>> 8eebbc2f

    // Process batches sequentially
    for (let batchIndex = 0; batchIndex < batches.length; batchIndex++) {
      const batch = batches[batchIndex];
      const progressPercentage = (((batchIndex + 1) / batches.length) * 100).toFixed(2);
<<<<<<< HEAD
      console.info(
        `Progress: ${progressPercentage}% (Update Pairs Batch ${batchIndex + 1}/${batches.length})`,
      );
=======
      // console.log(
      //   `Progress: ${progressPercentage}% (Update Pairs Batch ${batchIndex + 1}/${batches.length})`,
      // );
>>>>>>> 8eebbc2f

      const tx = transaction || (await sequelize.transaction());
      try {
        // Pre-fetch all pairs for this batch to reduce database queries
        const pairKeys = batch.map(event => {
          const [key] = JSON.parse(event.parameters) as [string, TokenAmount, TokenAmount];
          return { key, address: event.moduleName };
        });

        const existingPairs = await Pair.findAll({
          where: {
            key: { [Op.in]: pairKeys.map(pair => pair.key) },
            address: { [Op.in]: pairKeys.map(pair => pair.address) },
          },
          include: [
            { model: Token, as: 'token0' },
            { model: Token, as: 'token1' },
          ],
          transaction: tx,
        });

        const pairMap = new Map(existingPairs.map(pair => [`${pair.key}:${pair.address}`, pair]));

        // Process each event in the batch sequentially
        for (const event of batch) {
          try {
            // Parse the parameters
            const [key, reserve0, reserve1] = JSON.parse(event.parameters) as [
              string,
              TokenAmount,
              TokenAmount,
            ];

            // Convert TokenAmount to string representation
            const reserve0Str =
              typeof reserve0 === 'number' ? reserve0.toString() : reserve0.decimal;
            const reserve1Str =
              typeof reserve1 === 'number' ? reserve1.toString() : reserve1.decimal;

            // Get pair from pre-fetched map
            let pair = pairMap.get(`${key}:${event.moduleName}`);

            if (!pair) {
              const [code0, code1] = key.split(':');
              // Create tokens using module name
              const [token0, token1] = await Promise.all([
                Token.findOrCreate({
                  where: { code: code0 },
                  transaction: tx,
                  defaults: {
                    address: code0,
                    name: code0.split('.').length > 1 ? code0.split('.')[1] : code0,
                    symbol:
                      code0.split('.').length > 1
                        ? code0.split('.')[1].toUpperCase()
                        : code0.toUpperCase(),
                    code: code0,
                    decimals: 18,
                    totalSupply: '0',
                    tokenInfo: {
                      decimalsToDisplay: 8,
                      description: '',
                      themeColor: '#000000',
                      discordUrl: '',
                      mediumUrl: '',
                      telegramUrl: '',
                      twitterUrl: '',
                      websiteUrl: '',
                    },
                  },
                }),
                Token.findOrCreate({
                  where: { code: code1 },
                  transaction: tx,
                  defaults: {
                    address: code1,
                    name: code1.split('.').length > 1 ? code1.split('.')[1] : code1,
                    symbol:
                      code1.split('.').length > 1
                        ? code1.split('.')[1].toUpperCase()
                        : code1.toUpperCase(),
                    code: code1,
                    decimals: 18,
                    totalSupply: '0',
                    tokenInfo: {
                      decimalsToDisplay: 8,
                      description: '',
                      themeColor: '#000000',
                      discordUrl: '',
                      mediumUrl: '',
                      telegramUrl: '',
                      twitterUrl: '',
                      websiteUrl: '',
                    },
                  },
                }),
              ]);

              // Create or find pair using existing method
              pair = await this.createOrFindPair(token0[0], token1[0], event.moduleName, tx);
              pairMap.set(key, pair);
            }

            // Get token prices in USD
            const [token0Price, token1Price] = await Promise.all([
              pair.token0 ? this.getTokenPriceInUSD(pair.token0) : undefined,
              pair.token1 ? this.getTokenPriceInUSD(pair.token1) : undefined,
            ]);

            // Calculate USD values
            const reserve0Usd = token0Price
              ? this.formatTo8Decimals(Number(reserve0Str) * token0Price)
              : '0.00000000';
            const reserve1Usd = token1Price
              ? this.formatTo8Decimals(Number(reserve1Str) * token1Price)
              : '0.00000000';
            const tvlUsd = this.formatTo8Decimals(Number(reserve0Usd) + Number(reserve1Usd));

            const transaction = await Transaction.findByPk(event.transactionId);

            // Store chart data
            await PoolChart.create(
              {
                pairId: pair.id,
                reserve0: reserve0Str,
                reserve1: reserve1Str,
                totalSupply: pair.totalSupply,
                reserve0Usd,
                reserve1Usd,
                tvlUsd,
                timestamp: transaction
                  ? new Date(
                      Date.UTC(
                        new Date(Number(transaction.creationtime) * 1000).getUTCFullYear(),
                        new Date(Number(transaction.creationtime) * 1000).getUTCMonth(),
                        new Date(Number(transaction.creationtime) * 1000).getUTCDate(),
                        new Date(Number(transaction.creationtime) * 1000).getUTCHours(),
                        new Date(Number(transaction.creationtime) * 1000).getUTCMinutes(),
                        new Date(Number(transaction.creationtime) * 1000).getUTCSeconds(),
                      ),
                    )
                  : new Date(),
              },
              { transaction: tx },
            );

            // Update pair's current state
            await pair.update(
              {
                reserve0: reserve0Str,
                reserve1: reserve1Str,
              },
              { transaction: tx },
            );

            // Update pool stats
            await this.updatePoolStats(pair.id, tx);
          } catch (error) {
            console.error('Error updating pair:', error);
            throw error;
          }
        }
        if (!transaction) {
          await tx.commit();
        }
      } catch (error) {
        if (transaction) {
          await tx.rollback();
        }
        console.error(`Error processing batch ${batchIndex + 1}/${batches.length}:`, error);
      }
    }
<<<<<<< HEAD
    console.info('Finished processing all update batches');
=======
    // console.log('Finished processing all update batches');
>>>>>>> 8eebbc2f
  }

  /**
   * Updates pool statistics for a given pair
   * @param pairId ID of the pair to update stats for
   */
  private static async updatePoolStats(pairId: number, tx?: SequelizeTransaction): Promise<void> {
    const now = new Date();
    const utcYear = now.getUTCFullYear();
    const utcMonth = now.getUTCMonth();
    const utcDate = now.getUTCDate();
    const todayUTC = new Date(Date.UTC(utcYear, utcMonth, utcDate, 0, 0, 0, 0));
    const endOfDayUTC = new Date(Date.UTC(utcYear, utcMonth, utcDate, 23, 59, 59, 999));
    const sevenDaysAgo = new Date(Date.UTC(utcYear, utcMonth, utcDate - 7, 0, 0, 0, 0));
    const thirtyDaysAgo = new Date(Date.UTC(utcYear, utcMonth, utcDate - 30, 0, 0, 0, 0));
    const oneYearAgo = new Date(Date.UTC(utcYear - 1, utcMonth, utcDate, 0, 0, 0, 0));

    // Get transactions for different time periods
    const [transactions24h, transactions7d, transactions30d, transactions1y] = await Promise.all([
      PoolTransaction.findAll({
        where: {
          pairId,
          timestamp: { [Op.gte]: todayUTC },
        },
        transaction: tx,
      }),
      PoolTransaction.findAll({
        where: {
          pairId,
          timestamp: { [Op.gte]: sevenDaysAgo, [Op.lte]: todayUTC },
        },
        transaction: tx,
      }),
      PoolTransaction.findAll({
        where: {
          pairId,
          timestamp: { [Op.gte]: thirtyDaysAgo, [Op.lte]: todayUTC },
        },
        transaction: tx,
      }),
      PoolTransaction.findAll({
        where: {
          pairId,
          timestamp: { [Op.gte]: oneYearAgo, [Op.lte]: todayUTC },
        },
        transaction: tx,
      }),
    ]);
    // Get latest chart data for TVL
    const latestChart = await PoolChart.findOne({
      where: { pairId },
      order: [['timestamp', 'DESC']],
      transaction: tx,
    });

    // Calculate volumes and fees
    const volume24h = transactions24h.reduce(
      (sum, tx) => sum + parseFloat(tx.amountUsd.toString()),
      0,
    );
    const volume7d = transactions7d.reduce(
      (sum, tx) => sum + parseFloat(tx.amountUsd.toString()),
      0,
    );
    const volume30d = transactions30d.reduce(
      (sum, tx) => sum + parseFloat(tx.amountUsd.toString()),
      0,
    );
    const volume1y = transactions1y.reduce(
      (sum, tx) => sum + parseFloat(tx.amountUsd.toString()),
      0,
    );

    const fees24h = transactions24h.reduce((sum, tx) => sum + parseFloat(tx.feeUsd.toString()), 0);
    const fees7d = transactions7d.reduce((sum, tx) => sum + parseFloat(tx.feeUsd.toString()), 0);
    const fees30d = transactions30d.reduce((sum, tx) => sum + parseFloat(tx.feeUsd.toString()), 0);
    const fees1y = transactions1y.reduce((sum, tx) => sum + parseFloat(tx.feeUsd.toString()), 0);

    // Calculate APR (assuming 0.3% fee)
    const tvlUsd = latestChart?.tvlUsd ? parseFloat(latestChart.tvlUsd) : 0;
    const apr24h = tvlUsd > 0 ? (fees24h * 365) / tvlUsd : 0;

    // Get TVL history
    const tvlHistory = await PoolChart.findAll({
      where: { pairId, timestamp: { [Op.lte]: endOfDayUTC, [Op.gte]: todayUTC } },
      attributes: ['timestamp', 'tvlUsd'],
      order: [['timestamp', 'ASC']],
      transaction: tx,
    });

    // Update or create pool stats
    const existingPoolStats = await PoolStats.findOne({
      where: { pairId, timestamp: todayUTC },
      transaction: tx,
    });
    if (existingPoolStats) {
      await existingPoolStats.update(
        {
          volume24hUsd: this.formatTo8Decimals(volume24h),
          volume7dUsd: this.formatTo8Decimals(volume7d),
          volume30dUsd: this.formatTo8Decimals(volume30d),
          volume1yUsd: this.formatTo8Decimals(volume1y),
          fees24hUsd: this.formatTo8Decimals(fees24h),
          fees7dUsd: this.formatTo8Decimals(fees7d),
          fees30dUsd: this.formatTo8Decimals(fees30d),
          fees1yUsd: this.formatTo8Decimals(fees1y),
          transactionCount24h: transactions24h.length,
          tvlUsd: latestChart?.tvlUsd ? this.formatTo8Decimals(parseFloat(latestChart.tvlUsd)) : 0,
          apr24h: this.formatTo8Decimals(apr24h),
          tvlHistory: tvlHistory.map(chart => ({
            timestamp: chart.timestamp,
            value: chart.tvlUsd,
          })),
        },
        { transaction: tx },
      );
    } else {
      await PoolStats.create(
        {
          pairId,
          timestamp: todayUTC,
          volume24hUsd: this.formatTo8Decimals(volume24h),
          volume7dUsd: this.formatTo8Decimals(volume7d),
          volume30dUsd: this.formatTo8Decimals(volume30d),
          volume1yUsd: this.formatTo8Decimals(volume1y),
          fees24hUsd: this.formatTo8Decimals(fees24h),
          fees7dUsd: this.formatTo8Decimals(fees7d),
          fees30dUsd: this.formatTo8Decimals(fees30d),
          fees1yUsd: this.formatTo8Decimals(fees1y),
          transactionCount24h: transactions24h.length,
          tvlUsd: latestChart?.tvlUsd ? this.formatTo8Decimals(parseFloat(latestChart.tvlUsd)) : 0,
          apr24h: this.formatTo8Decimals(apr24h),
          tvlHistory: tvlHistory.map(chart => ({
            timestamp: chart.timestamp,
            value: chart.tvlUsd,
          })),
        },
        { transaction: tx },
      );
    }
  }

  private static async createOrFindPair(
    token0: Token,
    token1: Token,
    moduleName: string,
    tx?: SequelizeTransaction,
  ): Promise<Pair> {
    // Try to find existing pair
    const existingPair = await Pair.findOne({
      where: {
        [Op.or]: [
          { token0Id: token0.id, token1Id: token1.id },
          { token0Id: token1.id, token1Id: token0.id },
        ],
        address: moduleName,
      },
      transaction: tx,
    });

    if (existingPair) {
      return existingPair;
    }

    // Canonize the key by sorting token codes alphabetically
    const [firstToken, secondToken] = [token0.code, token1.code].sort();
    const key = `${firstToken}:${secondToken}`;

    // Determine which token should be token0 and token1 based on the sorted order
    const isToken0First = token0.code === firstToken;
    const orderedToken0 = isToken0First ? token0 : token1;
    const orderedToken1 = isToken0First ? token1 : token0;

    // Create new pair if not found
    const pair = await Pair.create(
      {
        id: `${moduleName}-${key}`,
        token0Id: orderedToken0.id,
        token1Id: orderedToken1.id,
        reserve0: '0',
        reserve1: '0',
        totalSupply: '0',
        key: key,
        address: moduleName,
      },
      { transaction: tx },
    );
    return pair;
  }

  /**
   * Processes swap events and records them in the pool transaction history
   * @param swapEvents Array of swap events
   */
  static async processSwaps(
    swapEvents: Array<{
      moduleName: string;
      name: string;
      parameterText: string;
      parameters: string;
      qualifiedName: string;
      chainId: number;
      transactionId: number;
      requestkey: string;
    }>,
    transaction?: SequelizeTransaction | null | undefined,
  ): Promise<void> {
    if (!swapEvents || swapEvents.length === 0) {
      return;
    }

    const FEE = 0.003; // 0.3% fee
    const BATCH_SIZE = 10;
    const batches = [];

    // Split events into batches
    for (let i = 0; i < swapEvents.length; i += BATCH_SIZE) {
      batches.push(swapEvents.slice(i, i + BATCH_SIZE));
    }

<<<<<<< HEAD
    console.info(`Starting to process ${batches.length} batches of ${BATCH_SIZE} swap events each`);
=======
    // console.log(`Starting to process ${batches.length} batches of ${BATCH_SIZE} swap events each`);
>>>>>>> 8eebbc2f

    // Process batches sequentially
    for (let batchIndex = 0; batchIndex < batches.length; batchIndex++) {
      const batch = batches[batchIndex];
      const progressPercentage = (((batchIndex + 1) / batches.length) * 100).toFixed(2);
<<<<<<< HEAD
      console.info(
        `Progress: ${progressPercentage}% (Process Swaps Batch ${batchIndex + 1}/${batches.length})`,
      );
=======
      // console.log(
      //   `Progress: ${progressPercentage}% (Process Swaps Batch ${batchIndex + 1}/${batches.length})`,
      // );
>>>>>>> 8eebbc2f

      const tx = transaction || (await sequelize.transaction());
      try {
        // Process each event in the batch sequentially
        for (const event of batch) {
          try {
            // Parse parameters
            const [sender, receiver, amountIn, tokenInRef, amountOut, tokenOutRef] = JSON.parse(
              event.parameters,
            ) as [string, string, TokenAmount, TokenReference, TokenAmount, TokenReference];

            // Convert TokenAmount to string representation
            const amountInStr =
              typeof amountIn === 'number' ? amountIn.toString() : amountIn.decimal;
            const amountOutStr =
              typeof amountOut === 'number' ? amountOut.toString() : amountOut.decimal;

            // Create or find both tokens
            const tokenIn = await this.createOrFindToken(tokenInRef, tx);
            const tokenOut = await this.createOrFindToken(tokenOutRef, tx);

            // Create or find the pair
            const pair = await this.createOrFindPair(tokenIn, tokenOut, event.moduleName, tx);

            // Get token prices in USD
            const [tokenInPrice, tokenOutPrice] = await Promise.all([
              this.getTokenPriceInUSD(tokenIn, tx, pair.address),
              this.getTokenPriceInUSD(tokenOut, tx, pair.address),
            ]);

            // Calculate USD value
            const amountUsd = tokenInPrice
              ? this.formatTo8Decimals(Number(amountInStr) * tokenInPrice)
              : tokenOutPrice
                ? this.formatTo8Decimals(Number(amountOutStr) * tokenOutPrice)
                : '0.00000000';

            // Calculate fee amount using the formula: fee_amount = in * (FEE / (1 - FEE))
            const feeAmount = Number(amountInStr) * (FEE / (1 - FEE));
            const feeUsd = tokenInPrice
              ? this.formatTo8Decimals(feeAmount * tokenInPrice)
              : '0.00000000';

            const transaction = await Transaction.findOne({
              where: {
                id: event.transactionId,
              },
              transaction: tx,
            });

            // Create pool transaction record
            await PoolTransaction.create(
              {
                pairId: pair.id,
                transactionId: event.transactionId,
                requestkey: event.requestkey,
                type: TransactionType.SWAP,
                maker: sender,
                timestamp: transaction?.dataValues.creationtime
                  ? new Date(Number(transaction.dataValues.creationtime) * 1000)
                  : new Date(),
                amount0In: pair.token0Id === tokenIn.id ? amountInStr : '0',
                amount1In: pair.token1Id === tokenIn.id ? amountInStr : '0',
                amount0Out: pair.token0Id === tokenOut.id ? amountOutStr : '0',
                amount1Out: pair.token1Id === tokenOut.id ? amountOutStr : '0',
                amountUsd,
                feeUsd,
              },
              { transaction: tx },
            );

            // Update pool stats
            await this.updatePoolStats(pair.id, tx);
          } catch (error) {
            console.error('Error processing swap:', error);
            throw error;
          }
        }
        if (!transaction) {
          await tx.commit();
        }
      } catch (error) {
        if (transaction) {
          await tx.rollback();
        }
        console.error(`Error processing batch ${batchIndex + 1}/${batches.length}:`, error);
      }
    }
<<<<<<< HEAD
    console.info('Finished processing all swap batches');
=======
    // console.log('Finished processing all swap batches');
>>>>>>> 8eebbc2f
  }

  /**
   * Processes liquidity events and records them in the pool transaction history
   * @param liquidityEvents Array of liquidity events
   */
  static async processLiquidityEvents(
    liquidityEvents: Array<{
      moduleName: string;
      name: string;
      parameterText: string;
      parameters: string;
      qualifiedName: string;
      chainId: number;
      transactionId: number;
      requestkey: string;
    }>,
    transaction?: SequelizeTransaction | null | undefined,
  ): Promise<void> {
    if (!liquidityEvents || liquidityEvents.length === 0) {
      return;
    }

    const BATCH_SIZE = 10;
    const batches = [];

    // Split events into batches
    for (let i = 0; i < liquidityEvents.length; i += BATCH_SIZE) {
      batches.push(liquidityEvents.slice(i, i + BATCH_SIZE));
    }

<<<<<<< HEAD
    console.info(
      `Starting to process ${batches.length} batches of ${BATCH_SIZE} liquidity events each`,
    );
=======
    // console.log(
    //   `Starting to process ${batches.length} batches of ${BATCH_SIZE} liquidity events each`,
    // );
>>>>>>> 8eebbc2f

    // Process batches sequentially
    for (let batchIndex = 0; batchIndex < batches.length; batchIndex++) {
      const batch = batches[batchIndex];
      const progressPercentage = (((batchIndex + 1) / batches.length) * 100).toFixed(2);
<<<<<<< HEAD
      console.info(
        `Progress: ${progressPercentage}% (Process Liquidity Events Batch ${batchIndex + 1}/${batches.length})`,
      );
=======
      // console.log(
      //   `Progress: ${progressPercentage}% (Process Liquidity Events Batch ${batchIndex + 1}/${batches.length})`,
      // );
>>>>>>> 8eebbc2f

      const tx = transaction || (await sequelize.transaction());
      try {
        // Process each event in the batch sequentially
        for (const event of batch) {
          try {
            // Parse the parameters
            const [sender, to, token0Ref, token1Ref, amount0, amount1, liquidity] = JSON.parse(
              event.parameters,
            ) as [string, string, TokenReference, TokenReference, TokenAmount, TokenAmount, number];

            // Convert TokenAmount to string representation
            const amount0Str = typeof amount0 === 'number' ? amount0.toString() : amount0.decimal;
            const amount1Str = typeof amount1 === 'number' ? amount1.toString() : amount1.decimal;

            // Find the tokens
            const [token0, token1] = await Promise.all([
              this.createOrFindToken(token0Ref, tx),
              this.createOrFindToken(token1Ref, tx),
            ]);

            // Find the pair
            const pair = await Pair.findOne({
              where: {
                [Op.or]: [
                  { token0Id: token0.id, token1Id: token1.id },
                  { token0Id: token1.id, token1Id: token0.id },
                ],
                address: event.moduleName,
              },
              transaction: tx,
            });

            if (!pair) {
              console.warn(`Pair not found for tokens: ${token0.code} and ${token1.code}`);
              continue;
            }

            // Get token prices in USD
            const [token0Price, token1Price] = await Promise.all([
              this.getTokenPriceInUSD(token0, tx, pair.address),
              this.getTokenPriceInUSD(token1, tx, pair.address),
            ]);

            // Calculate USD value
            const amountUsd = this.formatTo8Decimals(
              (token0Price ? Number(amount0Str) * token0Price : 0) +
                (token1Price ? Number(amount1Str) * token1Price : 0),
            );

            let totalSupply = Number(pair.totalSupply);
            if (event.name === 'ADD_LIQUIDITY') {
              totalSupply = Number(pair.totalSupply) + Number(liquidity);
            } else {
              totalSupply = Number(pair.totalSupply) - Number(liquidity);
            }
            await pair.update(
              {
                totalSupply: totalSupply.toString(),
              },
              { transaction: tx },
            );
            // Create pool transaction record
            const transaction = await Transaction.findOne({
              where: {
                id: event.transactionId,
              },
              transaction: tx,
            });

            await PoolTransaction.create(
              {
                pairId: pair.id,
                transactionId: event.transactionId,
                requestkey: event.requestkey,
                type:
                  event.name === 'ADD_LIQUIDITY'
                    ? TransactionType.ADD_LIQUIDITY
                    : TransactionType.REMOVE_LIQUIDITY,
                maker: sender,
                timestamp: transaction?.dataValues.creationtime
                  ? new Date(Number(transaction.dataValues.creationtime) * 1000)
                  : new Date(),
                amount0In:
                  event.name === 'ADD_LIQUIDITY'
                    ? pair.token0Id === token0.id
                      ? amount0Str
                      : amount1Str
                    : '0',
                amount1In:
                  event.name === 'ADD_LIQUIDITY'
                    ? pair.token1Id === token0.id
                      ? amount0Str
                      : amount1Str
                    : '0',
                amount0Out:
                  event.name === 'REMOVE_LIQUIDITY'
                    ? pair.token0Id === token1.id
                      ? amount0Str
                      : amount1Str
                    : '0',
                amount1Out:
                  event.name === 'REMOVE_LIQUIDITY'
                    ? pair.token1Id === token1.id
                      ? amount0Str
                      : amount1Str
                    : '0',
                amountUsd,
                feeUsd: 0,
              },
              { transaction: tx },
            );
            // Update pool stats
            await this.updatePoolStats(pair.id, tx);
          } catch (error) {
            console.error(`Error processing event ${event.requestkey}:`, error);
          }
        }
      } catch (error) {
        await tx.rollback();
        console.error(`Error processing batch ${batchIndex + 1}/${batches.length}:`, error);
      }
    }
  }

  /**
   * Finds a direct pair between two tokens
   * @param token0Id First token ID
   * @param token1Id Second token ID
   * @returns The pair if found, null otherwise
   */
  private static async findDirectPair(
    token0Id: number,
    token1Id: number,
    tx?: SequelizeTransaction | undefined,
    protocolAddress = DEFAULT_PROTOCOL,
  ): Promise<Pair | null> {
    return Pair.findOne({
      where: {
        [Op.or]: [
          { token0Id, token1Id },
          { token0Id: token1Id, token1Id: token0Id },
        ],
        address: protocolAddress,
      },
      include: [
        { model: Token, as: 'token0' },
        { model: Token, as: 'token1' },
      ],
      transaction: tx,
    });
  }

  /**
   * Uses BFS to find the shortest path to KDA and calculates the token price
   * @param startTokenId Starting token ID
   * @param startAmount Starting token amount
   * @returns The KDA amount if a path is found, undefined otherwise
   */
  private static async findOptimalKdaPricePath(
    startTokenId: number,
    startAmount: number,
    tx?: SequelizeTransaction | undefined,
    protocolAddress = DEFAULT_PROTOCOL,
  ): Promise<number | undefined> {
    // Get KDA token
    const kdaToken = await Token.findOne({ where: { code: 'coin' } });
    if (!kdaToken) {
      return undefined;
    }

    // Queue for BFS: [tokenId, amount, path]
    const queue: Array<[number, number, number[]]> = [[startTokenId, startAmount, [startTokenId]]];
    const visited = new Set<number>([startTokenId]);

    while (queue.length > 0) {
      const [currentTokenId, currentAmount, path] = queue.shift()!;

      // Try direct path to KDA
      const directPair = await this.findDirectPair(
        currentTokenId,
        kdaToken.id,
        tx,
        protocolAddress,
      );
      if (directPair) {
        const reserve0 = Number(directPair.reserve0);
        const reserve1 = Number(directPair.reserve1);

        let kdaAmount: number;
        if (currentTokenId === directPair.token0Id) {
          kdaAmount = reserve0 ? (currentAmount * reserve1) / reserve0 : 0;
        } else {
          kdaAmount = reserve1 ? (currentAmount * reserve0) / reserve1 : 0;
        }

        // Found the shortest path to KDA
        return kdaAmount;
      }

      // If path length is 4, don't explore further
      if (path.length >= 4) {
        continue;
      }

      // Find all connected pairs
      const connectedPairs = await Pair.findAll({
        where: {
          [Op.or]: [{ token0Id: currentTokenId }, { token1Id: currentTokenId }],
          address: protocolAddress,
        },
        include: [
          { model: Token, as: 'token0' },
          { model: Token, as: 'token1' },
        ],
        transaction: tx,
      });

      // Add connected tokens to queue
      for (const pair of connectedPairs) {
        const otherTokenId = pair.token0Id === currentTokenId ? pair.token1Id : pair.token0Id;

        // Skip if already visited
        if (visited.has(otherTokenId)) {
          continue;
        }

        // Calculate amount of the other token
        const reserve0 = Number(pair.reserve0);
        const reserve1 = Number(pair.reserve1);
        const otherTokenAmount =
          currentTokenId === pair.token0Id
            ? (currentAmount * reserve1) / reserve0
            : (currentAmount * reserve0) / reserve1;

        // Add to queue
        queue.push([otherTokenId, otherTokenAmount, [...path, otherTokenId]]);
        visited.add(otherTokenId);
      }
    }

    return undefined;
  }

  /**
   * Calculates the USD value of a token amount using KDA price and pair information
   * @param token The token to calculate value for
   * @param amount The amount of the token
   * @returns The USD value of the token amount
   */
  static async calculateTokenPriceInUSD(
    token: Token,
    amount: TokenAmount,
    tx?: SequelizeTransaction | undefined,
    protocolAddress = DEFAULT_PROTOCOL,
  ): Promise<number | undefined> {
    try {
      const prices = await this.calculateTokenPrice(token, tx, protocolAddress);
      if (!prices) return undefined;

      const amountStr = typeof amount === 'number' ? amount.toString() : amount.decimal;
      return prices.priceInUSD * Number(amountStr);
    } catch (error) {
      console.error('Error calculating token USD value:', error);
      return undefined;
    }
  }

  /**
   * Calculates the price of a token in USD
   * @param token The token to calculate price for
   * @returns The price of the token in USD
   */
  static async calculateTokenPrice(
    token: Token,
    tx?: SequelizeTransaction | undefined,
    protocolAddress = DEFAULT_PROTOCOL,
  ): Promise<{ priceInUSD: number; priceInKDA: number } | undefined> {
    try {
      // Get KDA/USD price
      const priceService = PriceService.getInstance();
      const kdaUsdPrice = priceService.getKdaUsdPrice();
      if (!kdaUsdPrice) {
        console.warn('KDA/USD price not available');
        return undefined;
      }

      if (token.code === 'coin') {
        return { priceInUSD: kdaUsdPrice, priceInKDA: 1 };
      }

      // Use 1 token with proper decimals
      const oneToken = 10 ** token.decimals;

      // Find shortest path to KDA using BFS
      const kdaAmount = await this.findOptimalKdaPricePath(token.id, oneToken, tx, protocolAddress);

      if (kdaAmount === undefined) {
        console.warn(`No path found to calculate price for token ${token.code}`);
        return undefined;
      }

      // Convert to USD with proper decimal handling
      const priceInUSD = (kdaAmount * kdaUsdPrice) / 10 ** token.decimals;
      const priceInKDA = kdaAmount / 10 ** token.decimals;
      return { priceInUSD, priceInKDA };
    } catch (error) {
      console.error('Error calculating token price:', error);
      return undefined;
    }
  }

  static async processExchangeTokenEvents(
    exchangeTokenEvents: Array<{
      moduleName: string;
      name: string;
      parameterText: string;
      parameters: string;
      qualifiedName: string;
      chainId: number;
      transactionId: number;
      requestkey: string;
    }>,
    transaction?: SequelizeTransaction | null | undefined,
  ): Promise<void> {
    const tx = transaction || (await sequelize.transaction());
    for (const event of exchangeTokenEvents) {
      try {
        switch (event.name) {
          case 'TRANSFER_EVENT': {
            const [token, sender, receiver, amount] = JSON.parse(event.parameters) as [
              string,
              string,
              string,
              TokenAmount,
            ];

            // Convert TokenAmount to string representation
            const amountStr = typeof amount === 'number' ? amount.toString() : amount.decimal;
            const pair = await Pair.findOne({
              where: {
                key: token,
                address: event.moduleName.includes('-tokens')
                  ? event.moduleName.split('-tokens')[0]
                  : event.moduleName, // convert ns.sushi-exchange-tokens to ns.sushi-exchange
              },
              transaction: tx,
            });

            if (!pair) {
              console.warn(`Pair not found for token ${token}`);
              continue;
            }

            // Find or create liquidity balances for both sender and receiver
            const [senderBalance, receiverBalance] = await Promise.all([
              LiquidityBalance.findOne({
                where: { walletAddress: sender, pairId: pair.id },
                transaction: tx,
              }),
              LiquidityBalance.findOne({
                where: { walletAddress: receiver, pairId: pair.id },
                transaction: tx,
              }),
            ]);

            // Update or create sender's balance
            if (senderBalance) {
              const currentLiquidity = Number(senderBalance.liquidity);
              const newLiquidity = currentLiquidity - Number(amountStr);
              await senderBalance.update(
                {
                  liquidity: newLiquidity.toString(),
                },
                { transaction: tx },
              );
            } else {
              await LiquidityBalance.create(
                {
                  walletAddress: sender,
                  pairId: pair.id,
                  liquidity: (-Number(amountStr)).toString(),
                },
                { transaction: tx },
              );
            }

            // Update or create receiver's balance
            if (receiverBalance) {
              const currentLiquidity = Number(receiverBalance.liquidity);
              const newLiquidity = currentLiquidity + Number(amountStr);
              await receiverBalance.update(
                {
                  liquidity: newLiquidity.toString(),
                },
                { transaction: tx },
              );
            } else {
              await LiquidityBalance.create(
                {
                  walletAddress: receiver,
                  pairId: pair.id,
                  liquidity: amountStr,
                },
                { transaction: tx },
              );
            }
            break;
          }

          case 'BURN_EVENT': {
            const [token, account, amount] = JSON.parse(event.parameters) as [
              string,
              string,
              TokenAmount,
            ];

            // Convert TokenAmount to string representation
            const amountStr = typeof amount === 'number' ? amount.toString() : amount.decimal;
            const pair = await Pair.findOne({
              where: {
                key: token,
                address: event.moduleName.includes('-tokens')
                  ? event.moduleName.split('-tokens')[0]
                  : event.moduleName,
              },
              transaction: tx,
            });

            if (!pair) {
              console.warn(`Pair not found for token ${token}`);
              continue;
            }

            // Find or create the account's liquidity balance
            const balance = await LiquidityBalance.findOne({
              where: { walletAddress: account, pairId: pair.id },
              transaction: tx,
            });

            if (balance) {
              const currentLiquidity = Number(balance.liquidity);
              const newLiquidity = currentLiquidity - Number(amountStr);
              await balance.update(
                {
                  liquidity: newLiquidity.toString(),
                },
                { transaction: tx },
              );
            } else {
              await LiquidityBalance.create(
                {
                  walletAddress: account,
                  pairId: pair.id,
                  liquidity: (-Number(amountStr)).toString(),
                },
                { transaction: tx },
              );
            }
            break;
          }

          case 'MINT_EVENT': {
            const [token, account, amount] = JSON.parse(event.parameters) as [
              string,
              string,
              TokenAmount,
            ];
            // Convert TokenAmount to string representation
            const amountStr = typeof amount === 'number' ? amount.toString() : amount.decimal;
            const pair = await Pair.findOne({
              where: {
                key: token,
                address: event.moduleName.includes('-tokens')
                  ? event.moduleName.split('-tokens')[0]
                  : event.moduleName, // convert ns.sushi-exchange-tokens to ns.sushi-exchange
              },
              transaction: tx,
            });

            if (!pair) {
              console.warn(`Pair not found for token ${token}`);
              continue;
            }

            // Find or create the account's liquidity balance
            const balance = await LiquidityBalance.findOne({
              where: { walletAddress: account, pairId: pair.id },
              transaction: tx,
            });
            if (balance) {
              const currentLiquidity = Number(balance.liquidity);
              const newLiquidity = currentLiquidity + Number(amountStr);
              await balance.update(
                {
                  liquidity: newLiquidity.toString(),
                },
                { transaction: tx },
              );
            } else {
              await LiquidityBalance.create(
                {
                  walletAddress: account,
                  pairId: pair.id,
                  liquidity: amountStr,
                },
                { transaction: tx },
              );
            }
            break;
          }

          default:
            console.warn(`Unknown event type: ${event.name}`);
        }
      } catch (error) {
        console.error('Error processing exchange token event:', error);
      }
    }
  }

  /**
   * Calculates the Total Value Locked (TVL) in USD for a given pair
   * @param pair The pair to calculate TVL for
   * @param reserve0Str Reserve amount of token0 as string
   * @param reserve1Str Reserve amount of token1 as string
   * @param tx Optional transaction
   * @param protocolAddress Protocol address (defaults to DEFAULT_PROTOCOL)
   * @returns The TVL in USD as a formatted number
   */
  static async calculateTvlUsd(pair: Pair, tx?: SequelizeTransaction | undefined): Promise<number> {
    try {
      // Get token prices in USD
      const [token0Price, token1Price] = await Promise.all([
        pair.token0 ? this.getTokenPriceInUSD(pair.token0, tx, pair.address) : undefined,
        pair.token1 ? this.getTokenPriceInUSD(pair.token1, tx, pair.address) : undefined,
      ]);

      // Calculate USD values
      const reserve0Usd = token0Price
        ? this.formatTo8Decimals(Number(pair.reserve0) * token0Price)
        : 0;
      const reserve1Usd = token1Price
        ? this.formatTo8Decimals(Number(pair.reserve1) * token1Price)
        : 0;

      // Calculate total TVL
      const tvlUsd = this.formatTo8Decimals(reserve0Usd + reserve1Usd);

      return tvlUsd;
    } catch (error) {
      console.error('Error calculating TVL USD:', error);
      return 0;
    }
  }

  /**
   * Calculates the Total Value Locked (TVL) in USD for a pair using current reserves
   * @param pair The pair to calculate TVL for
   * @param tx Optional transaction
   * @param protocolAddress Protocol address (defaults to DEFAULT_PROTOCOL)
   * @returns The TVL in USD as a formatted number
   */
  static async calculateTvlUsdFromPair(pairId: string): Promise<number> {
    const pair = await Pair.findByPk(pairId, {
      include: [
        { model: Token, as: 'token0' },
        { model: Token, as: 'token1' },
      ],
    });
    if (!pair) {
      throw new Error(`Pair not found for id: ${pairId}`);
    }
    return this.calculateTvlUsd(pair);
  }
}<|MERGE_RESOLUTION|>--- conflicted
+++ resolved
@@ -127,25 +127,15 @@
       batches.push(pairs.slice(i, i + BATCH_SIZE));
     }
 
-<<<<<<< HEAD
-    console.info(`Starting to process ${batches.length} batches of ${BATCH_SIZE} pairs each`);
-=======
     // console.log(`Starting to process ${batches.length} batches of ${BATCH_SIZE} pairs each`);
->>>>>>> 8eebbc2f
 
     // Process batches sequentially
     for (let batchIndex = 0; batchIndex < batches.length; batchIndex++) {
       const batch = batches[batchIndex];
       const progressPercentage = (((batchIndex + 1) / batches.length) * 100).toFixed(2);
-<<<<<<< HEAD
-      console.info(
-        `Progress: ${progressPercentage}% (Create Pairs Batch ${batchIndex + 1}/${batches.length})`,
-      );
-=======
       // console.log(
       //   `Progress: ${progressPercentage}% (Create Pairs Batch ${batchIndex + 1}/${batches.length})`,
       // );
->>>>>>> 8eebbc2f
 
       const tx = transaction || (await sequelize.transaction());
       try {
@@ -183,11 +173,7 @@
         console.error(`Error processing batch ${batchIndex + 1}/${batches.length}:`, error);
       }
     }
-<<<<<<< HEAD
-    console.info('Finished processing all pair creation batches');
-=======
     // console.log('Finished processing all pair creation batches');
->>>>>>> 8eebbc2f
   }
 
   /**
@@ -241,25 +227,15 @@
       batches.push(updateEvents.slice(i, i + BATCH_SIZE));
     }
 
-<<<<<<< HEAD
-    console.info(`Starting to process ${batches.length} batches of ${BATCH_SIZE} events each`);
-=======
     // console.log(`Starting to process ${batches.length} batches of ${BATCH_SIZE} events each`);
->>>>>>> 8eebbc2f
 
     // Process batches sequentially
     for (let batchIndex = 0; batchIndex < batches.length; batchIndex++) {
       const batch = batches[batchIndex];
       const progressPercentage = (((batchIndex + 1) / batches.length) * 100).toFixed(2);
-<<<<<<< HEAD
-      console.info(
-        `Progress: ${progressPercentage}% (Update Pairs Batch ${batchIndex + 1}/${batches.length})`,
-      );
-=======
       // console.log(
       //   `Progress: ${progressPercentage}% (Update Pairs Batch ${batchIndex + 1}/${batches.length})`,
       // );
->>>>>>> 8eebbc2f
 
       const tx = transaction || (await sequelize.transaction());
       try {
@@ -432,11 +408,7 @@
         console.error(`Error processing batch ${batchIndex + 1}/${batches.length}:`, error);
       }
     }
-<<<<<<< HEAD
-    console.info('Finished processing all update batches');
-=======
     // console.log('Finished processing all update batches');
->>>>>>> 8eebbc2f
   }
 
   /**
@@ -657,25 +629,15 @@
       batches.push(swapEvents.slice(i, i + BATCH_SIZE));
     }
 
-<<<<<<< HEAD
-    console.info(`Starting to process ${batches.length} batches of ${BATCH_SIZE} swap events each`);
-=======
     // console.log(`Starting to process ${batches.length} batches of ${BATCH_SIZE} swap events each`);
->>>>>>> 8eebbc2f
 
     // Process batches sequentially
     for (let batchIndex = 0; batchIndex < batches.length; batchIndex++) {
       const batch = batches[batchIndex];
       const progressPercentage = (((batchIndex + 1) / batches.length) * 100).toFixed(2);
-<<<<<<< HEAD
-      console.info(
-        `Progress: ${progressPercentage}% (Process Swaps Batch ${batchIndex + 1}/${batches.length})`,
-      );
-=======
       // console.log(
       //   `Progress: ${progressPercentage}% (Process Swaps Batch ${batchIndex + 1}/${batches.length})`,
       // );
->>>>>>> 8eebbc2f
 
       const tx = transaction || (await sequelize.transaction());
       try {
@@ -764,11 +726,7 @@
         console.error(`Error processing batch ${batchIndex + 1}/${batches.length}:`, error);
       }
     }
-<<<<<<< HEAD
-    console.info('Finished processing all swap batches');
-=======
     // console.log('Finished processing all swap batches');
->>>>>>> 8eebbc2f
   }
 
   /**
@@ -800,29 +758,17 @@
       batches.push(liquidityEvents.slice(i, i + BATCH_SIZE));
     }
 
-<<<<<<< HEAD
-    console.info(
-      `Starting to process ${batches.length} batches of ${BATCH_SIZE} liquidity events each`,
-    );
-=======
     // console.log(
     //   `Starting to process ${batches.length} batches of ${BATCH_SIZE} liquidity events each`,
     // );
->>>>>>> 8eebbc2f
 
     // Process batches sequentially
     for (let batchIndex = 0; batchIndex < batches.length; batchIndex++) {
       const batch = batches[batchIndex];
       const progressPercentage = (((batchIndex + 1) / batches.length) * 100).toFixed(2);
-<<<<<<< HEAD
-      console.info(
-        `Progress: ${progressPercentage}% (Process Liquidity Events Batch ${batchIndex + 1}/${batches.length})`,
-      );
-=======
       // console.log(
       //   `Progress: ${progressPercentage}% (Process Liquidity Events Batch ${batchIndex + 1}/${batches.length})`,
       // );
->>>>>>> 8eebbc2f
 
       const tx = transaction || (await sequelize.transaction());
       try {
