--- conflicted
+++ resolved
@@ -30,12 +30,8 @@
 
   const tipBlock = await blockRepository.getBlockByHash(blockHash);
   if (!tipBlock) {
-<<<<<<< HEAD
-    console.error('[ERROR][DB][DATA_MISSING] Error defining canonical in streaming:', blockHash);
-    return;
-=======
     // this scenario should not happen, but if it does, terminate the app.
-    console.error(`[ERROR][SYNC][DEFINE_CANONICAL] Block ${blockHash} not found in database`);
+    console.error(`[ERROR][DB][DEFINE_CANONICAL] Block ${blockHash} not found in database`);
     process.exit(1);
   }
 
@@ -45,7 +41,6 @@
   } catch (error) {
     console.error(`[ERROR][SYNC][DEFINE_CANONICAL] Failed to start transaction:`, error);
     throw error;
->>>>>>> eb3fa47d
   }
 
   try {
@@ -82,12 +77,8 @@
     });
     await tx.commit();
   } catch (error) {
-<<<<<<< HEAD
-    console.error('[ERROR][SYNC][BIZ_FLOW] Error defining canonical:', error);
-=======
     await tx.rollback();
     console.error(`[ERROR][SYNC][DEFINE_CANONICAL] Error defining canonical:`, error);
->>>>>>> eb3fa47d
   }
 }
 
@@ -96,7 +87,7 @@
   try {
     blocksByHash = await fetchBlocksFromChainwebNode(chainId, height);
   } catch (error) {
-    console.error(`[ERROR][SYNC][FILL_GAPS] Failed to get blocks to fill gaps:`, error);
+    console.error('[ERROR][SYNC][BIZ_FLOW] Error defining canonical:', error);
     throw error;
   }
 
