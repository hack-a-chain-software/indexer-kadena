--- conflicted
+++ resolved
@@ -15,23 +15,14 @@
 dotenv.config();
 
 import { program } from 'commander';
-<<<<<<< HEAD
 import { closeDatabase } from './config/database';
 import { initializeDatabase } from './config/init';
-import { useKadenaGraphqlServer } from './kadena-server/server';
+import { startGraphqlServer } from './kadena-server/server';
 import { usePostgraphile } from './server/metrics';
 import { backfillBalances } from './services/sync/balances';
 import { startMissingBlocks } from './services/sync/missing';
 import { startStreaming } from './services/sync/streaming';
 import { backfillPairEvents } from './services/sync/pair';
-=======
-import { startGraphqlServer } from './kadena-server/server';
-import { closeDatabase } from './config/database';
-import { initializeDatabase } from './config/init';
-import { startStreaming } from './services/streaming';
-import { backfillBalances } from '@/services/balances';
-import { startMissingBlocks } from '@/services/missing';
->>>>>>> ba1b929f
 
 /**
  * Command-line interface configuration using Commander.
@@ -79,18 +70,12 @@
       process.exit(0);
     } else if (options.missing) {
       await startMissingBlocks();
-<<<<<<< HEAD
     } else if (options.oldGraphql) {
       await usePostgraphile();
     } else if (options.graphql) {
       await useKadenaGraphqlServer();
     } else if (options.backfillPairs) {
       await backfillPairEvents();
-=======
-      process.exit(0);
-    } else if (options.graphql) {
-      await startGraphqlServer();
->>>>>>> ba1b929f
     } else {
       console.info('[INFO][BIZ][BIZ_FLOW] No specific task requested.');
     }
