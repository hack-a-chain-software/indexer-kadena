/**
 * Main entry point for the Kadena Indexer application.
 * This file orchestrates the initialization and execution of various services based on command line arguments.
 * The indexer supports multiple operation modes:
 * - Streaming blockchain data
 * - Running GraphQL server
 * - Backfilling token pairs
 */

import dotenv from 'dotenv';
// Load environment variables from .env file
console.info('[INFO][INFRA][INFRA_CONFIG] Loading environment variables...');
dotenv.config();

import { initializeErrorMonitoring } from './services/monitoring';

import { program } from 'commander';
import { startGraphqlServer } from './kadena-server/server';
import { startStreaming } from './services/streaming';
import { backfillPairEvents } from './services/pair';
import { setupAssociations } from './models/setup-associations';
import { PriceUpdaterService } from '@/services/price/price-updater.service';

/**
 * Command-line interface configuration using Commander.
 * Defines various operation modes for the indexer through command line flags.
 */
program
  .option('-s, --streaming', 'Start streaming blockchain data')
  .option('-t, --graphql', 'Start GraphQL server based on kadena schema')
  .option('-p, --backfillPairs', 'Backfill the pairs');

program.parse(process.argv);

const options = program.opts();

/**
 * Main function to orchestrate the blockchain data synchronization process.
 * It initializes the database and starts the requested synchronization process based on the command line arguments.
 *
 * The function handles different operational modes:
 * - Database initialization
 * - Blockchain data streaming
 * - Token Pairs backfilling
 * - GraphQL server initialization
 *
 * TODO: [OPTIMIZATION] Consider implementing a more modular approach for service initialization
 * that would allow easier addition of new services without modifying this main function.
 */
async function main() {
  try {
<<<<<<< HEAD
    initializeErrorMonitoring();
=======
    console.info('Starting v1.0.2.2 with pair creation');
>>>>>>> eb3fa47d
    setupAssociations();
    PriceUpdaterService.getInstance();

    if (options.streaming) {
      await startStreaming();
    } else if (options.graphql) {
      await startGraphqlServer();
    } else if (options.backfillPairs) {
      await backfillPairEvents();
    } else {
      console.info('[INFO][BIZ][BIZ_FLOW] No specific task requested.');
    }
  } catch (error) {
    console.error('[ERROR][INFRA][INFRA_CONFIG] Initialization failed:', error);
    process.exit(1);
  }
}

/**
 * Handles graceful shutdown of the application when receiving termination signals.
 * Ensures that resources are properly released before the application exits.
 *
 * @param signal The signal received, triggering the shutdown process (e.g., SIGINT, SIGTERM).
 *
 * TODO: [OPTIMIZATION] Enhance shutdown procedure to properly close all active connections,
 * finish pending operations, and ensure data consistency before exiting.
 */
async function handleGracefulShutdown(signal: string) {
  console.info(`[INFO][INFRA][INFRA_DEPLOY] Received ${signal}. Initiating graceful shutdown.`);
  // TODO: [OPTIMIZATION] Add actual cleanup operations here (database connections, active streams, etc.)
  console.info('[INFO][INFRA][INFRA_DEPLOY] Graceful shutdown complete.');
  process.exit(0);
}

// Register signal handlers for graceful shutdown
process.on('SIGINT', handleGracefulShutdown);
process.on('SIGTERM', handleGracefulShutdown);

// Execute the main function to start the application
main();<|MERGE_RESOLUTION|>--- conflicted
+++ resolved
@@ -49,11 +49,8 @@
  */
 async function main() {
   try {
-<<<<<<< HEAD
+    console.info('Starting v1.0.2.2 with pair creation');
     initializeErrorMonitoring();
-=======
-    console.info('Starting v1.0.2.2 with pair creation');
->>>>>>> eb3fa47d
     setupAssociations();
     PriceUpdaterService.getInstance();
 
