--- conflicted
+++ resolved
@@ -49,11 +49,8 @@
  */
 async function main() {
   try {
-<<<<<<< HEAD
     initializeErrorMonitoring();
-=======
     console.info('Starting v1.0.2.2 with pair creation');
->>>>>>> 8eebbc2f
     setupAssociations();
     PriceUpdaterService.getInstance();
 
